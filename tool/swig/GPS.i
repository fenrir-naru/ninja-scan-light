/**
 * @file SWIG interface file for GPS related classes
 *
 */

%module GPS

%{
#if defined(SWIGRUBY)
#undef isfinite
#endif

#include <string>
#include <vector>
#include <iostream>
#include <fstream>
#include <exception>

#include "navigation/GPS.h"
#include "navigation/GLONASS.h"
#include "navigation/RINEX.h"
#include "navigation/RINEX_Clock.h"
#include "navigation/SP3.h"
#include "navigation/ANTEX.h"

#include "navigation/GPS_Solver_Base.h"
#include "navigation/GPS_Solver.h"
#include "navigation/GPS_Solver_RAIM.h"
#include "navigation/GLONASS_Solver.h"

#if defined(__cplusplus) && (__cplusplus < 201103L)
#include <sstream>
namespace std {
template <class T>
inline std::string to_string(const T &value){
  // @see https://stackoverflow.com/a/5590404/15992898
  return static_cast<std::ostringstream &>(std::ostringstream() << value).str();
}
}
#endif
%}

%include typemaps.i
%include std_common.i
%include std_string.i
%include exception.i

#if !defined(SWIGIMPORTED)
%header {
struct native_exception : public std::exception {
#if defined(SWIGRUBY)
  int state;
  native_exception(const int &state_) : std::exception(), state(state_) {}
  void regenerate() const {rb_jump_tag(state);}
#else
  void regenerate() const {}
#endif
};
}
%exception {
  try {
    $action
  } catch (const native_exception &e) {
    e.regenerate();
    SWIG_fail;
  } catch (const std::exception& e) {
    SWIG_exception_fail(SWIG_RuntimeError, e.what());
  }
}
#endif

#ifdef SWIGRUBY
%header {
static VALUE yield_throw_if_error(const int &argc, const VALUE *argv) {
  struct yield_t {
    const int &argc;
    const VALUE *argv;
    static VALUE run(VALUE v){
      yield_t *arg(reinterpret_cast<yield_t *>(v));
      return rb_yield_values2(arg->argc, arg->argv);
    }
  } arg = {argc, argv};
  int state;
  VALUE res(rb_protect(yield_t::run, reinterpret_cast<VALUE>(&arg), &state));
  if(state != 0){throw native_exception(state);}
  return res;
}
static VALUE proc_call_throw_if_error(
    const VALUE &arg0, const int &argc, const VALUE *argv) {
  struct proc_call_t {
    const VALUE &arg0;
    const int &argc;
    const VALUE *argv;
    static VALUE run(VALUE v){
      proc_call_t *arg(reinterpret_cast<proc_call_t *>(v));
      return rb_proc_call_with_block(arg->arg0, arg->argc, arg->argv, Qnil);
    }
  } arg = {arg0, argc, argv};
  int state;
  VALUE res(rb_protect(proc_call_t::run, reinterpret_cast<VALUE>(&arg), &state));
  if(state != 0){throw native_exception(state);}
  return res;
}
static std::string inspect_str(const VALUE &v){
  VALUE v_inspect(rb_inspect(v));
  return std::string(RSTRING_PTR(v_inspect), RSTRING_LEN(v_inspect));
}
}
#endif

%feature("autodoc", "1");

%import "SylphideMath.i"
%import "Coordinate.i"

%extend GPS_Time {
  %typemap(out) std::tm {
    %append_output(SWIG_From(int)($1.tm_year + 1900));
    %append_output(SWIG_From(int)($1.tm_mon + 1));
    %append_output(SWIG_From(int)($1.tm_mday));
    %append_output(SWIG_From(int)($1.tm_hour));
    %append_output(SWIG_From(int)($1.tm_min));
    %append_output(SWIG_From(int)($1.tm_sec));
  }
#if defined(SWIGRUBY)
  %typemap(in) const std::tm & (std::tm temp = {0}) {
    $1 = &temp;
    int *dst[] = {
      &(temp.tm_year),
      &(temp.tm_mon),
      &(temp.tm_mday),
      &(temp.tm_hour),
      &(temp.tm_min),
      &(temp.tm_sec),
    };
    int i_max(sizeof(dst) / sizeof(dst[0]));
    if(i_max > RARRAY_LEN($input)){i_max = RARRAY_LEN($input);}
    for(int i(0); i < i_max; ++i){
      SWIG_Object obj = rb_ary_entry($input, i);
      int v;
      if(SWIG_IsOK(SWIG_AsVal(int)(obj, &v))){
        if(dst[i] == &(temp.tm_year)){
          *dst[i] = v - 1900;
        }else if(dst[i] == &(temp.tm_mon)){
          *dst[i] = v - 1;
        }else{
          *dst[i] = v;
        }
      }else{
        SWIG_exception(SWIG_TypeError, "int is expected");
      }
    }
  }
  %typemap(typecheck, precedence=SWIG_TYPECHECK_POINTER) const std::tm & {
    $1 = (TYPE($input) == T_ARRAY) ? 1 : 0;
  }
#endif
  %ignore canonicalize();
  %ignore GPS_Time(const int &_week, const float_t &_seconds);
  %typemap(in, numinputs=0) void *dummy "";
  GPS_Time(const int &week_, const float_t &seconds_, void *dummy){
    return &((new GPS_Time<FloatT>(week_, seconds_))->canonicalize());
  }
  %apply int *OUTPUT { int *week };
  %apply FloatT *OUTPUT { FloatT *seconds };
  void to_a(int *week, FloatT *seconds) const {
    *week = self->week;
    *seconds = self->seconds;
  }
#if defined(SWIG)  
  int __cmp__(const GPS_Time<FloatT> &t) const {
    return ((self->week < t.week) ? -1 
        : ((self->week > t.week) ? 1 
          : (self->seconds < t.seconds ? -1 
            : (self->seconds > t.seconds ? 1 : 0))));
  }
#endif
}

%define MAKE_ACCESSOR(name, type)
%rename(%str(name ## =)) set_ ## name;
type set_ ## name (const type &v) {
  return self->name = v;
}
%rename(%str(name)) get_ ## name;
const type &get_ ## name () const {
  return self->name;
}
%enddef

%define MAKE_VECTOR2ARRAY(type)
%typemap(out) std::vector<type> {
#if defined(SWIGRUBY)
  $result = rb_ary_new();
#endif
  for($1_type::const_iterator it($1.begin()), it_end($1.end());
      it != it_end; ++it){
    %append_output(SWIG_From(type)(*it));
  }
}
%enddef
#if defined(SWIGRUBY)
%define MAKE_ARRAY_INPUT(type, arg_name, f_conv)
%typemap(typecheck,precedence=SWIG_TYPECHECK_POINTER) type arg_name[ANY] {
  $1 = RB_TYPE_P($input, T_ARRAY) ? 1 : 0;
}
%typemap(in) type arg_name[ANY] ($*1_ltype temp[$1_dim0]) {
  if(!(RB_TYPE_P($input, T_ARRAY) && (RARRAY_LEN($input) == $1_dim0))){
    SWIG_exception(SWIG_TypeError, "array[$1_dim0] is expected");
  }
  for(int i(0); i < $1_dim0; ++i){
    if(!SWIG_IsOK(f_conv(RARRAY_AREF($input, i), &temp[i]))){
      SWIG_exception(SWIG_TypeError, "$*1_ltype is expected");
    }
  }
  $1 = temp;
}
%enddef
#else
#define MAKE_ARRAY_INPUT(type, arg_name, f_conv)
#endif

%inline %{
template <class FloatT>
struct GPS_Ionospheric_UTC_Parameters : public GPS_SpaceNode<FloatT>::Ionospheric_UTC_Parameters {};
%}
%extend GPS_Ionospheric_UTC_Parameters {
  %fragment(SWIG_Traits_frag(FloatT));
  %typemap(in,numinputs=0) const FloatT *values[4] (FloatT *temp) "$1 = &temp;"
  %typemap(argout) const FloatT *values[4] {
    for(int i(0); i < 4; ++i){
      %append_output(swig::from((*$1)[i]));
    }
  }
  MAKE_ARRAY_INPUT(const FloatT, values, swig::asval);
  MAKE_ARRAY_INPUT(const unsigned int, buf, SWIG_AsVal(unsigned int));
  %rename("alpha=") set_alpha;
  void set_alpha(const FloatT values[4]){
    for(int i(0); i < 4; ++i){
      self->alpha[i] = values[i];
    } 
  }
  %rename("alpha") get_alpha;
  void get_alpha(const FloatT *values[4]) const {*values = self->alpha;}
  %rename("beta=") set_beta;
  void set_beta(const FloatT values[4]){
    for(int i(0); i < 4; ++i){
      self->beta[i] = values[i];
    }
  }
  %rename("beta") get_beta;
  void get_beta(const FloatT *values[4]) const {*values = self->beta;}
  MAKE_ACCESSOR(A1, FloatT);
  MAKE_ACCESSOR(A0, FloatT);
  MAKE_ACCESSOR(t_ot, unsigned int);
  MAKE_ACCESSOR(WN_t, unsigned int);
  MAKE_ACCESSOR(delta_t_LS, int);
  MAKE_ACCESSOR(WN_LSF, unsigned int);
  MAKE_ACCESSOR(DN, unsigned int);
  MAKE_ACCESSOR(delta_t_LSF, int);
  static GPS_Ionospheric_UTC_Parameters<FloatT> parse(const unsigned int buf[10]){
    typedef typename GPS_SpaceNode<FloatT>
        ::BroadcastedMessage<unsigned int, 30> parser_t;
    if((parser_t::subframe_id(buf) != 4) || (parser_t::sv_page_id(buf) != 56)){
      throw std::runtime_error("Not valid data");
    }
    typename GPS_SpaceNode<FloatT>::Ionospheric_UTC_Parameters::raw_t raw;
    raw.update<2, 0>(buf);
    GPS_Ionospheric_UTC_Parameters<FloatT> res;
    (typename GPS_SpaceNode<FloatT>::Ionospheric_UTC_Parameters &)res = raw;
    return res;
  }
  %typemap(in,numinputs=0) unsigned int buf_brdc[ANY] (unsigned int temp[$1_dim0] = {0}) "$1 = temp;"
  %typemap(argout) unsigned int buf_brdc[ANY] {
    for(int i(0); i < $1_dim0; ++i){
      %append_output(SWIG_From(unsigned int)(($1)[i]));
    }
  }
  /**
   * Return broadcasted raw data related to ionospheric and UTC parameters.
   * @param buf_brdc pointer to store raw data of subframe 4 page 18.
   * Each 30bit length word (MSB 2 bits are padding) is stored in each successive address of the pointer.
   * @param t GPS time at broadcasting
   */
  void dump(unsigned int buf_brdc[10], const GPS_Time<FloatT> &t){
    typedef typename GPS_SpaceNode<FloatT>
        ::BroadcastedMessage<unsigned int, 30> dump_t;
    dump_t::how_set(buf_brdc, t);
    GPS_SpaceNode<FloatT>::Ionospheric_UTC_Parameters::raw_t raw;
    (raw = *self).dump<2, 0>(buf_brdc);
  }
}

%inline %{
template <class FloatT>
struct GPS_Ephemeris : public GPS_SpaceNode<FloatT>::SatelliteProperties::Ephemeris {
  int iode_subframe3;
  void invalidate() {
    this->iodc = this->iode = iode_subframe3 = -1; 
  }
  bool is_consistent() const {
    return !((this->iodc < 0) 
        || (this->iode != this->iode_subframe3)
        || ((this->iodc & 0xFF) != this->iode));
  }
  bool is_valid(const GPS_Time<FloatT> &t) const {
    return is_consistent() && GPS_SpaceNode<FloatT>::SatelliteProperties::Ephemeris::is_valid(t);
  }
  GPS_Time<FloatT> t_clock() const {return GPS_Time<FloatT>(this->WN, this->t_oc);}
  GPS_Time<FloatT> t_ephemeris() const {return GPS_Time<FloatT>(this->WN, this->t_oe);}
  GPS_Ephemeris() : GPS_SpaceNode<FloatT>::SatelliteProperties::Ephemeris() {
    invalidate();
  }
  GPS_Ephemeris(const typename GPS_SpaceNode<FloatT>::SatelliteProperties::Ephemeris &eph) 
      : GPS_SpaceNode<FloatT>::SatelliteProperties::Ephemeris(eph),
      iode_subframe3(eph.iode) {}
  struct constellation_res_t {
    System_XYZ<FloatT, WGS84> position, velocity;
    FloatT clock_error, clock_error_dot;
  };
};
%}
%extend GPS_Ephemeris {
  MAKE_ACCESSOR(svid, unsigned int);
          
  MAKE_ACCESSOR(WN, unsigned int);
  MAKE_ACCESSOR(URA, FloatT);
  MAKE_ACCESSOR(SV_health, unsigned int);
  MAKE_ACCESSOR(iodc, int);
  MAKE_ACCESSOR(t_GD, FloatT);
  MAKE_ACCESSOR(t_oc, FloatT);
  MAKE_ACCESSOR(a_f2, FloatT);
  MAKE_ACCESSOR(a_f1, FloatT);
  MAKE_ACCESSOR(a_f0, FloatT);

  MAKE_ACCESSOR(iode, int);
  MAKE_ACCESSOR(c_rs, FloatT);
  MAKE_ACCESSOR(delta_n, FloatT);
  MAKE_ACCESSOR(M0, FloatT);
  MAKE_ACCESSOR(c_uc, FloatT);
  MAKE_ACCESSOR(e, FloatT);
  MAKE_ACCESSOR(c_us, FloatT);
  MAKE_ACCESSOR(sqrt_A, FloatT);
  MAKE_ACCESSOR(t_oe, FloatT);
  MAKE_ACCESSOR(fit_interval, FloatT);
          
  MAKE_ACCESSOR(c_ic, FloatT);
  MAKE_ACCESSOR(Omega0, FloatT);
  MAKE_ACCESSOR(c_is, FloatT);
  MAKE_ACCESSOR(i0, FloatT);
  MAKE_ACCESSOR(c_rc, FloatT);
  MAKE_ACCESSOR(omega, FloatT);
  MAKE_ACCESSOR(dot_Omega0, FloatT);
  MAKE_ACCESSOR(dot_i0, FloatT);
  
  MAKE_ARRAY_INPUT(const unsigned int, buf, SWIG_AsVal(unsigned int));
  %apply int *OUTPUT { int *subframe_no, int *iodc_or_iode };
  void parse(const unsigned int buf[10], int *subframe_no, int *iodc_or_iode){
    typedef typename GPS_SpaceNode<FloatT>::SatelliteProperties::Ephemeris eph_t;
    typename eph_t::raw_t raw;
    eph_t eph;
    *subframe_no = GPS_SpaceNode<FloatT>
        ::BroadcastedMessage<unsigned int, 30>
        ::subframe_id(buf);
    *iodc_or_iode = -1; 
    switch(*subframe_no){
      case 1: 
        *iodc_or_iode = raw.update_subframe1<2, 0>(buf);
        eph = raw;
        self->WN = eph.WN;
        self->URA = eph.URA;
        self->SV_health = eph.SV_health;
        self->iodc = eph.iodc;
        self->t_GD = eph.t_GD;
        self->t_oc = eph.t_oc;
        self->a_f2 = eph.a_f2;
        self->a_f1 = eph.a_f1;
        self->a_f0 = eph.a_f0;
        break;
      case 2: 
        *iodc_or_iode = raw.update_subframe2<2, 0>(buf);
        eph = raw;
        self->iode = eph.iode;
        self->c_rs = eph.c_rs;
        self->delta_n = eph.delta_n;
        self->M0 = eph.M0;
        self->c_uc = eph.c_uc;
        self->e = eph.e;
        self->c_us = eph.c_us;
        self->sqrt_A = eph.sqrt_A;
        self->t_oe = eph.t_oe;
        self->fit_interval = eph_t::raw_t::fit_interval(raw.fit_interval_flag, self->iodc);
        break;
      case 3: 
        *iodc_or_iode = self->iode_subframe3 = raw.update_subframe3<2, 0>(buf);
        eph = raw;
        self->c_ic = eph.c_ic;
        self->Omega0 = eph.Omega0;
        self->c_is = eph.c_is;
        self->i0 = eph.i0;
        self->c_rc = eph.c_rc;
        self->omega = eph.omega;
        self->dot_Omega0 = eph.dot_Omega0;
        self->dot_i0 = eph.dot_i0;
        break;
    }
  }
  %apply unsigned int buf_brdc[ANY] {
      unsigned int buf_sf1[10], unsigned int buf_sf2[10], unsigned int buf_sf3[10]};
  /**
   * Return broadcasted raw data of ephemeris data.
   * @param buf_sf1 pointer to store raw data of subframe 1.
   * Each 30bit length word (MSB 2 bits are padding) is stored in each successive address of the pointer.
   * @param buf_sf2 pointer to store raw data of subframe 2. Its structue is same as sf1.
   * @param buf_sf3 pointer to store raw data of subframe 3. Its structue is same as sf1.
   * @param t GPS time at broadcasting
   */
  void dump(
      unsigned int buf_sf1[10], unsigned int buf_sf2[10], unsigned int buf_sf3[10],
      const GPS_Time<FloatT> &t){
    typedef typename GPS_SpaceNode<FloatT>
        ::BroadcastedMessage<unsigned int, 30> dump_t;
    GPS_SpaceNode<FloatT>::SatelliteProperties::Ephemeris::raw_t raw;
    raw = *self;
    unsigned int *buf[10] = {buf_sf1, buf_sf2, buf_sf3};
    for(int i(0); i < 3; ++i){
      dump_t::how_set(buf[i], t);
      raw.dump<2, 0>(buf[i], i + 1);
    }
  }
  int parse_almanac(const unsigned int buf[10]){
    typedef GPS_SpaceNode<FloatT>::BroadcastedMessage<unsigned int, 30> parse_t;
    switch(parse_t::subframe_id(buf)){
      case 4:
      case 5:
        break;
      default: return -1;
    }
    typedef GPS_SpaceNode<FloatT>::SatelliteProperties::Almanac almanac_t;
    almanac_t::raw_t raw;
    switch(parse_t::data_id(buf)){
      case 1:
        raw.update<2, 0>(buf);
        if((raw.svid < 1) || (raw.svid > 32)){return -1;}
        break;
      default:
        return -1;
    }
    almanac_t almanac;
    *self = (GPS_SpaceNode<FloatT>::SatelliteProperties::Ephemeris)(almanac = raw);
    return self->svid;
  }
  /**
   * Return broadcasted raw data of almanac data.
   * @param buf_brdc pointer to store raw data of subframe 4 or 5.
   * Each 30bit (MSB 2 bits are padding) length word is stored in each successive address of the pointer.
   * @param t GPS time at broadcasting
   */
  void dump_almanac(unsigned int buf_brdc[10], const GPS_Time<FloatT> &t){
    typedef typename GPS_SpaceNode<FloatT>
        ::BroadcastedMessage<unsigned int, 30> dump_t;
    dump_t::how_set(buf_brdc, t);
    typedef GPS_SpaceNode<FloatT>::SatelliteProperties::Almanac almanac_t;
    almanac_t almanac;
    almanac_t::raw_t raw;
    (raw = (almanac = *self)).dump<2, 0>(buf_brdc);
  }
  %typemap(out) constellation_res_t {
    %append_output(SWIG_NewPointerObj((new System_XYZ<FloatT, WGS84>($1.position)), 
        $descriptor(System_XYZ<FloatT, WGS84> *), SWIG_POINTER_OWN));
    %append_output(SWIG_NewPointerObj((new System_XYZ<FloatT, WGS84>($1.velocity)), 
        $descriptor(System_XYZ<FloatT, WGS84> *), SWIG_POINTER_OWN));
    %append_output(swig::from($1.clock_error));
    %append_output(swig::from($1.clock_error_dot));
  }
  typename GPS_Ephemeris<FloatT>::constellation_res_t constellation(
      const GPS_Time<FloatT> &t_tx, const FloatT &dt_transit = 0) const {
    typename GPS_SpaceNode<FloatT>::SatelliteProperties::constellation_t pv(
        self->constellation(t_tx, dt_transit, true));
    typename GPS_Ephemeris<FloatT>::constellation_res_t res = {
        pv.position, pv.velocity, self->clock_error(t_tx), self->clock_error_dot(t_tx)};
    return res;
  }
#if defined(SWIGRUBY)
  %rename("consistent?") is_consistent;
  %rename("valid?") is_valid;
#endif
}

%extend GPS_SpaceNode {
  %fragment(SWIG_Traits_frag(FloatT));
  %typemap(out) const Ionospheric_UTC_Parameters & {
    %set_output(SWIG_NewPointerObj(
        %reinterpret_cast($1, GPS_Ionospheric_UTC_Parameters<FloatT> *),
        $descriptor(GPS_Ionospheric_UTC_Parameters<FloatT> *), 0));
  }
  %ignore satellites() const;
  %ignore satellite(const int &);
  void register_ephemeris(
      const int &prn, const GPS_Ephemeris<FloatT> &eph,
      const int &priority_delta = 1){
    self->satellite(prn).register_ephemeris(eph, priority_delta);
  }
  GPS_Ephemeris<FloatT> ephemeris(const int &prn) const {
    return GPS_Ephemeris<FloatT>(
        %const_cast(self, GPS_SpaceNode<FloatT> *)->satellite(prn).ephemeris());
  }
  %typemap(out) pierce_point_res_t {
    %append_output(swig::from($1.latitude));
    %append_output(swig::from($1.longitude));
  }
  int read(const char *fname) {
    std::fstream fin(fname, std::ios::in | std::ios::binary);
    return RINEX_NAV_Reader<FloatT>::read_all(fin, *self);
  }
}

%include navigation/GPS.h

%inline %{
template <class FloatT>
struct GLONASS_Ephemeris 
    : public GLONASS_SpaceNode<FloatT>::SatelliteProperties::Ephemeris_with_GPS_Time {
  typedef typename GLONASS_SpaceNode<FloatT>::SatelliteProperties::Ephemeris_with_GPS_Time eph_t;
  unsigned int super_frame, has_string;
  typename eph_t::raw_t raw;
  void invalidate() {
    super_frame = 0;
    has_string = 0;
  }
  bool is_consistent() const {
    return has_string == 0x1F;
  }
  bool is_valid(const GPS_Time<FloatT> &t) const {
    return is_consistent() && eph_t::is_valid(t);
  }
  GLONASS_Ephemeris() : eph_t() {
    invalidate();
  }
  GLONASS_Ephemeris(const eph_t &eph) 
      : eph_t(eph),
      super_frame(0), has_string(0), raw() {
    raw = *this;
    has_string = 0x1F;
  }
};
%}
%extend GLONASS_Ephemeris {
  MAKE_ACCESSOR(svid, unsigned int);
  
  MAKE_ACCESSOR(freq_ch, int); // frequency channel to be configured
  MAKE_ACCESSOR(t_k, unsigned int);
  MAKE_ACCESSOR(t_b, unsigned int);
  MAKE_ACCESSOR(M, unsigned int);
  MAKE_ACCESSOR(gamma_n, FloatT);
  MAKE_ACCESSOR(tau_n, FloatT);

  MAKE_ACCESSOR(xn, FloatT); MAKE_ACCESSOR(xn_dot, FloatT); MAKE_ACCESSOR(xn_ddot, FloatT);
  MAKE_ACCESSOR(yn, FloatT); MAKE_ACCESSOR(yn_dot, FloatT); MAKE_ACCESSOR(yn_ddot, FloatT);
  MAKE_ACCESSOR(zn, FloatT); MAKE_ACCESSOR(zn_dot, FloatT); MAKE_ACCESSOR(zn_ddot, FloatT);

  MAKE_ACCESSOR(B_n, unsigned int);
  MAKE_ACCESSOR(p, unsigned int);
  MAKE_ACCESSOR(N_T, unsigned int);
  MAKE_ACCESSOR(F_T, FloatT);
  MAKE_ACCESSOR(n, unsigned int);
  MAKE_ACCESSOR(delta_tau_n, FloatT);
  MAKE_ACCESSOR(E_n, unsigned int);
  MAKE_ACCESSOR(P1, unsigned int);
  MAKE_ACCESSOR(P2, bool);
  MAKE_ACCESSOR(P4, bool);

  MAKE_ACCESSOR(tau_c, FloatT);
  MAKE_ACCESSOR(tau_GPS, FloatT);
  
  FloatT frequency_L1() const {
    return self->L1_frequency();
  };
  FloatT frequency_L2() const {
    return self->L2_frequency();
  };
  GPS_Time<FloatT> base_time() const {
    return self->base_time();
  }

  //MAKE_ACCESSOR(l_n, bool); // exists in both Ephemeris and Time_Properties

  MAKE_ARRAY_INPUT(const unsigned int, buf, SWIG_AsVal(unsigned int));
  bool parse(const unsigned int buf[4], const unsigned int &leap_seconds = 0){
    typedef typename GLONASS_SpaceNode<FloatT>
        ::template BroadcastedMessage<unsigned int> parser_t;
    unsigned int super_frame(buf[3] >> 16), frame(buf[3] & 0xF), string_no(parser_t::m(buf));
    unsigned int has_string(self->has_string);
    if((has_string > 0) && (self->super_frame != super_frame)){
      has_string = 0; // clean up
    }
    self->super_frame = super_frame;
    has_string |= (0x1 << (string_no - 1));
    switch(string_no){
      case 1: self->raw.template update_string1<0, 0>(buf); break;
      case 2: self->raw.template update_string2<0, 0>(buf); break;
      case 3: self->raw.template update_string3<0, 0>(buf); break;
      case 4: self->raw.template update_string4<0, 0>(buf); break;
      case 5: {
        self->raw.template update_string5<0, 0>(buf);
        if(frame == 4){
          // TODO: require special care for 50th frame? @see Table 4.9 note (4)
        }
        break;
      }
    }
    bool updated(false);
    if((has_string == 0x1F) && (has_string != self->has_string)){
      updated = true;
      // All ephemeris and time info. in the same super frame has been acquired, 
      // and this block is called once per one same super frame.
      // Ephemeris_with_Time::raw_t =(cast)=> Ephemeris_with_Time => Ephemeris_with_GPS_Time
      static_cast<GLONASS_Ephemeris<FloatT>::eph_t &>(*self) 
          = GLONASS_Ephemeris<FloatT>::eph_t(self->raw);
      self->t_b_gps += leap_seconds;
    }
    self->has_string = has_string;
    return updated;
  }
  %apply unsigned int buf_brdc[ANY] {
      unsigned int buf_str1[3], unsigned int buf_str2[3], unsigned int buf_str3[3],
      unsigned int buf_str4[3], unsigned int buf_str5[3]};
  /**
   * Return broadcasted raw data of GLONASS ephemeris data.
   * @param buf_str1 pointer to store raw data of string 1.
   * 85bit length data (LSB 11 bits are padding) is stored in successive address of the pointer.
   * @param buf_str2 pointer to store raw data of string 2. Its structue is same as str1.
   * @param buf_str3 pointer to store raw data of string 3. Its structue is same as str1.
   * @param buf_str4 pointer to store raw data of string 4. Its structue is same as str1.
   * @param buf_str5 pointer to store raw data of string 5. Its structue is same as str1.
   * @param t GPS time at broadcasting
   */
  void dump(
      unsigned int buf_str1[3], unsigned int buf_str2[3], unsigned int buf_str3[3],
      unsigned int buf_str4[3], unsigned int buf_str5[3],
      const GPS_Time<FloatT> &t){
    typename GLONASS_Ephemeris<FloatT>::eph_t::raw_t raw;
    raw = *self;
    unsigned int *buf[4] = {buf_str1, buf_str2, buf_str3, buf_str4};
    for(int i(0); i < 4; ++i){
      raw.GLONASS_Ephemeris<FloatT>::Ephemeris::raw_t::dump<0, 0>(buf[i], i + 1);
    }
    raw.GLONASS_Ephemeris<FloatT>::TimeProperties::raw_t::dump<0, 0>(buf_str5);
  }
  typename GPS_Ephemeris<FloatT>::constellation_res_t constellation(
      const GPS_Time<FloatT> &t_tx, const FloatT &dt_transit = 0) const {
    typename GPS_SpaceNode<FloatT>::SatelliteProperties::constellation_t pv(
        self->constellation(t_tx, dt_transit));
    typename GPS_Ephemeris<FloatT>::constellation_res_t res = {
        pv.position, pv.velocity, self->clock_error(t_tx), self->clock_error_dot()};
    return res;
  }
#if defined(SWIGRUBY)
  %rename("consistent?") is_consistent;
  %rename("valid?") is_valid;
  %rename("in_range?") is_in_range;
#endif
  bool is_in_range(const GPS_Time<FloatT> &t) const {
    // "invalidate()" is used to make raw and converted data inconsistent.
    return self->is_valid(t);
  }
}

%extend GLONASS_SpaceNode {
  %fragment(SWIG_Traits_frag(FloatT));
  %ignore satellites() const;
  %ignore satellite(const int &);
  %ignore latest_ephemeris() const;
  void register_ephemeris(
      const int &prn, const GLONASS_Ephemeris<FloatT> &eph,
      const int &priority_delta = 1){
    self->satellite(prn).register_ephemeris(eph, priority_delta);
  }
  GLONASS_Ephemeris<FloatT> ephemeris(const int &prn) const {
    return GLONASS_Ephemeris<FloatT>(
        %const_cast(self, GLONASS_SpaceNode<FloatT> *)->satellite(prn).ephemeris());
  }
  int read(const char *fname) {
    std::fstream fin(fname, std::ios::in | std::ios::binary);
    typename RINEX_NAV_Reader<FloatT>::space_node_list_t list = {NULL};
    list.glonass = self;
    return RINEX_NAV_Reader<FloatT>::read_all(fin, list);
  }
}

%include navigation/GLONASS.h

%extend GPS_User_PVT {
  %ignore solver_t;
  %ignore base_t;
  %ignore proxy_t;
  %ignore linear_solver;
  %ignore GPS_User_PVT(const base_t &);
  MAKE_VECTOR2ARRAY(int);
#ifdef SWIGRUBY
  %rename("position_solved?") position_solved;
  %rename("velocity_solved?") velocity_solved;
#endif
  %fragment(SWIG_Traits_frag(FloatT));
  %typemap(in, numinputs=0) const typename base_t::detection_t ** (typename base_t::detection_t *temp) {
    $1 = &temp;
  }
  %typemap(argout) const typename base_t::detection_t ** {
    if((*$1)->valid){
      %append_output(swig::from((*$1)->wssr));
      %append_output(swig::from((*$1)->wssr_sf));
      %append_output(swig::from((*$1)->weight_max));
      %append_output(swig::from((*$1)->slope_HV[0].max));
      %append_output(SWIG_From(int)(((*$1)->slope_HV[0].prn)));
      %append_output(swig::from((*$1)->slope_HV[1].max));
      %append_output(SWIG_From(int)(((*$1)->slope_HV[1].prn)));
    }
  }
  %typemap(in, numinputs=0) const typename base_t::exclusion_t ** (typename base_t::exclusion_t *temp) {
    $1 = &temp;
  }
  %typemap(argout) const typename base_t::exclusion_t ** {
    if((*$1)->valid){
      %append_output(SWIG_From(int)(((*$1)->excluded)));
      %append_output(SWIG_NewPointerObj(
          (new System_XYZ<FloatT, WGS84>((*$1)->user_position.xyz)),
          $descriptor(System_XYZ<FloatT, WGS84>), SWIG_POINTER_OWN));
      %append_output(SWIG_NewPointerObj(
          (new System_LLH<FloatT, WGS84>((*$1)->user_position.llh)),
          $descriptor(System_LLH<FloatT, WGS84>), SWIG_POINTER_OWN));
    }
  }
}
%inline %{
template <class FloatT>
struct GPS_User_PVT 
    : protected GPS_Solver_RAIM_LSR<FloatT,
      GPS_Solver_Base_Debug<FloatT, GPS_Solver_Base<FloatT> > >::user_pvt_t {
  typedef GPS_Solver_RAIM_LSR<FloatT, 
      GPS_Solver_Base_Debug<FloatT, GPS_Solver_Base<FloatT> > > solver_t;
  typedef typename solver_t::user_pvt_t base_t;
  GPS_User_PVT() : base_t() {}
  GPS_User_PVT(const base_t &base) : base_t(base) {}
  enum {
    ERROR_NO = 0,
    ERROR_UNSOLVED,
    ERROR_INVALID_IONO_MODEL,
    ERROR_INSUFFICIENT_SATELLITES,
    ERROR_POSITION_LS,
    ERROR_POSITION_NOT_CONVERGED,
    ERROR_DOP,
    ERROR_VELOCITY_SKIPPED,
    ERROR_VELOCITY_INSUFFICIENT_SATELLITES,
    ERROR_VELOCITY_LS,
  };
  int error_code() const {return (int)(base_t::error_code);}
  const GPS_Time<FloatT> &receiver_time() const {return base_t::receiver_time;}
  const System_XYZ<FloatT, WGS84> &xyz() const {return base_t::user_position.xyz;}
  const System_LLH<FloatT, WGS84> &llh() const {return base_t::user_position.llh;}
  const FloatT &receiver_error() const {return base_t::receiver_error;}
  const System_ENU<FloatT, WGS84> &velocity() const {return base_t::user_velocity_enu;}
  const FloatT &receiver_error_rate() const {return base_t::receiver_error_rate;}
  const FloatT &gdop() const {return base_t::dop.g;}
  const FloatT &pdop() const {return base_t::dop.p;}
  const FloatT &hdop() const {return base_t::dop.h;}
  const FloatT &vdop() const {return base_t::dop.v;}
  const FloatT &tdop() const {return base_t::dop.t;}
  const unsigned int &used_satellites() const {return base_t::used_satellites;}
  std::vector<int> used_satellite_list() const {return base_t::used_satellite_mask.indices_one();}
  bool position_solved() const {return base_t::position_solved();}
  bool velocity_solved() const {return base_t::velocity_solved();}
  
  const Matrix_Frozen<FloatT, Array2D_Dense<FloatT> > &G() const {return base_t::G;}
  const Matrix_Frozen<FloatT, Array2D_Dense<FloatT> > &W() const {return base_t::W;}
  const Matrix_Frozen<FloatT, Array2D_Dense<FloatT> > &delta_r() const {return base_t::delta_r;}
  struct proxy_t : public solver_t {
    typedef typename solver_t
        ::template linear_solver_t<Matrix<FloatT, Array2D_Dense<FloatT> > >
        linear_solver_t;
  };
  Matrix<FloatT, Array2D_Dense<FloatT> > G_enu() const {
    return proxy_t::linear_solver_t::rotate_G(base_t::G, base_t::user_position.ecef2enu());
  }
  typename proxy_t::linear_solver_t::partial_t linear_solver() const {
    return typename proxy_t::linear_solver_t(base_t::G, base_t::W, base_t::delta_r)
        .partial(used_satellites());
  }
  Matrix<FloatT, Array2D_Dense<FloatT> > C() const {
    return linear_solver().C();
  }
  Matrix<FloatT, Array2D_Dense<FloatT> > C_enu() const {
    return proxy_t::linear_solver_t::rotate_C(C(), base_t::user_position.ecef2enu());
  }
  Matrix<FloatT, Array2D_Dense<FloatT> > S() const {
    Matrix<FloatT, Array2D_Dense<FloatT> > res;
    linear_solver().least_square(res);
    return res;
  }
  Matrix<FloatT, Array2D_Dense<FloatT> > S_enu(
      const Matrix<FloatT, Array2D_Dense<FloatT> > &s) const {
    return proxy_t::linear_solver_t::rotate_S(s, base_t::user_position.ecef2enu());
  }
  Matrix<FloatT, Array2D_Dense<FloatT> > S_enu() const {
    return S_enu(S());
  }
  Matrix<FloatT, Array2D_Dense<FloatT> > slope_HV(
      const Matrix<FloatT, Array2D_Dense<FloatT> > &s) const {
    return linear_solver().slope_HV(s);
  }
  Matrix<FloatT, Array2D_Dense<FloatT> > slope_HV() const {
    return slope_HV(S());
  }
  Matrix<FloatT, Array2D_Dense<FloatT> > slope_HV_enu(
      const Matrix<FloatT, Array2D_Dense<FloatT> > &s) const {
    return linear_solver().slope_HV(s, base_t::user_position.ecef2enu());
  }
  Matrix<FloatT, Array2D_Dense<FloatT> > slope_HV_enu() const {
    return slope_HV_enu(S());
  }
  
  void fd(const typename base_t::detection_t **out) const {*out = &(base_t::FD);}
  void fde_min(
      const typename base_t::detection_t **out0, 
      const typename base_t::exclusion_t **out1) const {
    *out0 = *out1 = &(base_t::FDE_min);
  }
  void fde_2nd(
      const typename base_t::detection_t **out0, 
      const typename base_t::exclusion_t **out1) const {
    *out0 = *out1 = &(base_t::FDE_2nd);
  }
};
%}

%extend GPS_Measurement {
  %ignore items_t;
  %ignore items;
  %exception each {
#ifdef SWIGRUBY
    if(!rb_block_given_p()){
      return rb_enumeratorize(self, ID2SYM(rb_intern("each")), argc, argv);
    }
#endif
    try {
      $action
    } catch (const native_exception &e) {
      e.regenerate();
      SWIG_fail;
    } catch (const std::exception& e) {
      SWIG_exception_fail(SWIG_RuntimeError, e.what());
    }
  }
  %fragment(SWIG_Traits_frag(FloatT));
  void each() const {
    for(typename GPS_Measurement<FloatT>::items_t::const_iterator
          it(self->items.begin()), it_end(self->items.end());
        it != it_end; ++it){
      for(typename GPS_Measurement<FloatT>::items_t::mapped_type::const_iterator 
            it2(it->second.begin()), it2_end(it->second.end());
          it2 != it2_end; ++it2){
#ifdef SWIGRUBY
        VALUE values[] = {
          SWIG_From(int)(it->first), 
          SWIG_From(int)(it2->first),
          swig::from(it2->second)
        };
        yield_throw_if_error(3, values);
#endif
      }
    }
  }
  %fragment(SWIG_Traits_frag(GPS_Measurement<FloatT>), "header",
      fragment=SWIG_Traits_frag(FloatT)){
    namespace swig {
      template <>
      bool check<GPS_Measurement<FloatT> >(SWIG_Object obj) {
#ifdef SWIGRUBY
        return RB_TYPE_P(obj, T_ARRAY) || RB_TYPE_P(obj, T_HASH);
#else
        return false;
#endif
      }
      template <>
      int asval(SWIG_Object obj, GPS_Measurement<FloatT> *val) {
#ifdef SWIGRUBY
        if(RB_TYPE_P(obj, T_ARRAY)){
          int i(0), i_end(RARRAY_LEN(obj));
          VALUE values;
          for(; i < i_end; ++i){
            values = RARRAY_AREF(obj, i);
            if((!RB_TYPE_P(values, T_ARRAY)) || (RARRAY_LEN(values) < 3)){
              break;
            }
            int prn, key;
            FloatT v;
            if((!SWIG_IsOK(SWIG_AsVal(int)(RARRAY_AREF(values, 0), &prn)))
                || (!SWIG_IsOK(SWIG_AsVal(int)(RARRAY_AREF(values, 1), &key)))
                || (!SWIG_IsOK(swig::asval(RARRAY_AREF(values, 2), &v)))){
              break;
            }
            val->add(prn, key, v);
          }
          if(i < i_end){
            SWIG_exception(SWIG_TypeError, 
                std::string("Unexpected input [").append(std::to_string(i)).append("]: ")
                  .append(inspect_str(values)).c_str());
          }
          return SWIG_OK;
        }else if(RB_TYPE_P(obj, T_HASH)){
          struct arg_t {
            GPS_Measurement<FloatT> *meas;
            int prn;
            static int iter2(VALUE v_k, VALUE v_v, VALUE v_arg){
              int k;
              FloatT v;
              arg_t *arg(reinterpret_cast<arg_t *>(v_arg));
              if((!SWIG_IsOK(SWIG_AsVal(int)(v_k, &k)))
                  || (!SWIG_IsOK(swig::asval(v_v, &v)))){
                SWIG_exception(SWIG_TypeError, 
                    std::string("Unexpected input @ PRN").append(std::to_string(arg->prn)).append(": [")
                      .append(inspect_str(v_k)).append(", ")
                      .append(inspect_str(v_v)).append("]").c_str());
              }
              arg->meas->add(arg->prn, k, v);
              return ST_CONTINUE;
            }
            static int iter1(VALUE v_prn, VALUE v_key_value, VALUE v_arg){
              arg_t *arg(reinterpret_cast<arg_t *>(v_arg));
              if((!RB_TYPE_P(v_key_value, T_HASH))
                  || (!SWIG_IsOK(SWIG_AsVal(int)(v_prn, &(arg->prn))))){
                SWIG_exception(SWIG_TypeError, 
                    std::string("Unexpected input @ {")
                      .append(inspect_str(v_prn)).append(" => ")
                      .append(inspect_str(v_key_value)).append("}").c_str());
              }
              rb_hash_foreach(v_key_value,
#if RUBY_API_VERSION < 20700
                  // @see https://docs.ruby-lang.org/ja/latest/doc/news=2f2_7_0.html
                  (int (*)(ANYARGS))
#endif
                  arg_t::iter2, v_arg);
              return ST_CONTINUE;
            }
          } arg = {val};
          rb_hash_foreach(obj,
#if RUBY_API_VERSION < 20700
              (int (*)(ANYARGS))
#endif
              arg_t::iter1, reinterpret_cast<VALUE>(&arg));
          return SWIG_OK;
        }
#endif
        return SWIG_ERROR;
      }
#ifdef SWIGRUBY
      template <>
      VALUE from(const GPS_Measurement<FloatT>::items_t::mapped_type &val) {
        VALUE per_sat(rb_hash_new());
        for(typename GPS_Measurement<FloatT>::items_t::mapped_type::const_iterator 
              it(val.begin()), it_end(val.end());
            it != it_end; ++it){
          rb_hash_aset(per_sat, SWIG_From(int)(it->first), swig::from(it->second));
        }
        return per_sat;
      }
#endif
    }
  }
  %fragment(SWIG_Traits_frag(GPS_Measurement<FloatT>));
#ifdef SWIGRUBY
  VALUE to_hash() const {
    VALUE res(rb_hash_new());
    for(typename GPS_Measurement<FloatT>::items_t::const_iterator
          it(self->items.begin()), it_end(self->items.end());
        it != it_end; ++it){
      rb_hash_aset(res, SWIG_From(int)(it->first), swig::from(it->second));
    }
    return res;
  }
#endif
  %typemap(typecheck,precedence=SWIG_TYPECHECK_POINTER) const GPS_Measurement<FloatT> & {
    $1 = SWIG_CheckState(SWIG_ConvertPtr($input, (void **)0, $1_descriptor, 0))
        || swig::check<GPS_Measurement<FloatT> >($input);
  }
  %typemap(in) const GPS_Measurement<FloatT> & (GPS_Measurement<FloatT> temp) {
    if((!SWIG_IsOK(SWIG_ConvertPtr($input, (void **)&$1, $1_descriptor, 0)))
        && (!SWIG_IsOK(swig::asval($input, ($1 = &temp))))){
      SWIG_exception(SWIG_TypeError, "in method '$symname', expecting type $*1_ltype");
    }
  }
}
%copyctor GPS_Measurement;
#ifdef SWIGRUBY
%mixin GPS_Measurement "Enumerable";
#endif
%inline {
template <class FloatT>
struct GPS_Measurement {
  typedef std::map<int, std::map<int, FloatT> > items_t;
  items_t items;
  enum {
    L1_PSEUDORANGE,
    L1_DOPPLER,
    L1_CARRIER_PHASE,
    L1_RANGE_RATE,
    L1_PSEUDORANGE_SIGMA,
    L1_DOPPLER_SIGMA,
    L1_CARRIER_PHASE_SIGMA,
    L1_RANGE_RATE_SIGMA,
    L1_SIGNAL_STRENGTH_dBHz,
    L1_LOCK_SEC,
    L1_FREQUENCY,
    ITEMS_PREDEFINED,
  };
  void add(const int &prn, const int &key, const FloatT &value){
    items[prn][key] = value;
  }
};
}

%extend GPS_SolverOptions_Common {
%define MAKE_ACCESSOR2(name, type)
%rename(%str(name ## =)) set_ ## name;
type set_ ## name (const type &v) {
  return self->cast_general()->name = v;
}
%rename(%str(name)) get_ ## name;
const type &get_ ## name () const {
  return self->cast_general()->name;
}
%enddef
  MAKE_ACCESSOR2(elevation_mask, FloatT);
  MAKE_ACCESSOR2(residual_mask, FloatT);
#undef MAKE_ACCESSOR2
  MAKE_VECTOR2ARRAY(int);
  %ignore cast_base;
}
%inline %{
template <class FloatT>
struct GPS_SolverOptions_Common {
  virtual ~GPS_SolverOptions_Common() {}
  virtual GPS_Solver_GeneralOptions<FloatT> *cast_general() = 0;
  virtual const GPS_Solver_GeneralOptions<FloatT> *cast_general() const = 0;
};
%}

%extend GPS_SolverOptions {
  %ignore base_t;
  %ignore cast_general;
  MAKE_VECTOR2ARRAY(int);
}
%inline %{
template <class FloatT>
struct GPS_SolverOptions 
    : public GPS_SinglePositioning<FloatT>::options_t, 
    GPS_SolverOptions_Common<FloatT> {
  typedef typename GPS_SinglePositioning<FloatT>::options_t base_t;
  void exclude(const int &prn){base_t::exclude_prn.set(prn);}
  void include(const int &prn){base_t::exclude_prn.reset(prn);}
  std::vector<int> excluded() const {return base_t::exclude_prn.excluded();}
  GPS_Solver_GeneralOptions<FloatT> *cast_general(){return this;}
  const GPS_Solver_GeneralOptions<FloatT> *cast_general() const {return this;}
};
%}

%extend GLONASS_SolverOptions {
  %ignore base_t;
  %ignore cast_general;
  MAKE_VECTOR2ARRAY(int);
}
%inline %{
template <class FloatT>
struct GLONASS_SolverOptions 
    : public GLONASS_SinglePositioning<FloatT>::options_t, 
    GPS_SolverOptions_Common<FloatT> {
  typedef typename GLONASS_SinglePositioning<FloatT>::options_t base_t;
  void exclude(const int &prn){base_t::exclude_prn.set(prn);}
  void include(const int &prn){base_t::exclude_prn.reset(prn);}
  std::vector<int> excluded() const {return base_t::exclude_prn.excluded();}
  GPS_Solver_GeneralOptions<FloatT> *cast_general(){return this;}
  const GPS_Solver_GeneralOptions<FloatT> *cast_general() const {return this;}
};
%}

%header {
template <class FloatT>
struct GPS_RangeCorrector
    : public GPS_Solver_Base<FloatT>::range_corrector_t {
  SWIG_Object callback;
  GPS_RangeCorrector(const SWIG_Object &callback_)
      : GPS_Solver_Base<FloatT>::range_corrector_t(),
      callback(callback_) {}
  bool is_available(const typename GPS_Solver_Base<FloatT>::gps_time_t &t) const {
    return false;
  }
  FloatT *calculate(
      const typename GPS_Solver_Base<FloatT>::gps_time_t &t, 
      const typename GPS_Solver_Base<FloatT>::pos_t &usr_pos, 
      const typename GPS_Solver_Base<FloatT>::enu_t &sat_rel_pos,
      FloatT &buf) const {
    return NULL;
  }
};
}

%{
template <class BaseT, class HookT>
struct HookableSolver : public BaseT {
  typedef BaseT base_t;
  HookT *hook;
  HookableSolver(const BaseT &base) : BaseT(base), hook(NULL) {}
  virtual typename base_t::relative_property_t relative_property(
      const typename base_t::prn_t &prn,
      const typename base_t::measurement_t::mapped_type &measurement,
      const typename base_t::float_t &receiver_error,
      const typename base_t::gps_time_t &time_arrival,
      const typename base_t::pos_t &usr_pos,
      const typename base_t::xyz_t &usr_vel) const {
    typename base_t::relative_property_t res(
        base_t::relative_property(
          prn, measurement, receiver_error, time_arrival,
          usr_pos, usr_vel));
    if(hook){
      res = hook->relative_property(
          prn, measurement, receiver_error, time_arrival,
          usr_pos, usr_vel,
          res);
    }
    return res;
  }
  virtual typename base_t::satellite_t select_satellite(
      const typename base_t::prn_t &prn,
      const typename base_t::gps_time_t &time) const {
    typename base_t::satellite_t res(base_t::select_satellite(prn, time));
    if(hook){
      res = hook->select_satellite(prn, time, res);
    }
    return res;
  }
};
%}

%extend GPS_Solver {
  %ignore super_t;
  %ignore base_t;
  %ignore gps_t;
  %ignore gps;
<<<<<<< HEAD
  %ignore glonass_t;
  %ignore glonass;
  %ignore select_solver;
=======
  %ignore select;
>>>>>>> e340b06c
  %ignore relative_property;
  %ignore select_satellite;
  %ignore update_position_solution;
  %ignore user_correctors_t;
  %ignore user_correctors;
  %immutable hooks;
  %ignore mark;
  %fragment("hook"{GPS_Solver<FloatT>}, "header",
      fragment=SWIG_From_frag(int),
      fragment=SWIG_Traits_frag(FloatT),
      fragment=SWIG_Traits_frag(GPS_Measurement<FloatT>)){
    template <>
    GPS_Solver<FloatT>::base_t::relative_property_t
        GPS_Solver<FloatT>::relative_property(
          const GPS_Solver<FloatT>::base_t::prn_t &prn,
          const GPS_Solver<FloatT>::base_t::measurement_t::mapped_type &measurement,
          const GPS_Solver<FloatT>::base_t::float_t &receiver_error,
          const GPS_Solver<FloatT>::base_t::gps_time_t &time_arrival,
          const GPS_Solver<FloatT>::base_t::pos_t &usr_pos,
          const GPS_Solver<FloatT>::base_t::xyz_t &usr_vel,
          const GPS_Solver<FloatT>::base_t::relative_property_t &res_orig) const {
      union {
        base_t::relative_property_t prop;
        FloatT values[7];
      } res = {res_orig};
#ifdef SWIGRUBY
      do{
        static const VALUE key(ID2SYM(rb_intern("relative_property")));
        static const int prop_items(sizeof(res.values) / sizeof(res.values[0]));
        VALUE hook(rb_hash_lookup(hooks, key));
        if(NIL_P(hook)){break;}
        FloatT weight((res.prop.range_sigma > 0) 
            ? (1. / std::pow(res.prop.range_sigma, 2)) // weight=1/(sigma^2)
            : res.prop.range_sigma);
        VALUE values[] = {
            SWIG_From(int)(prn), // prn
            rb_ary_new_from_args(prop_items, // relative_property
              swig::from(weight),
              swig::from(res.prop.range_corrected),
              swig::from(res.prop.range_residual),
              swig::from(res.prop.rate_relative_neg),
              swig::from(res.prop.los_neg[0]),
              swig::from(res.prop.los_neg[1]),
              swig::from(res.prop.los_neg[2])),
            swig::from(measurement), // measurement => Hash
            swig::from(receiver_error), // receiver_error
            SWIG_NewPointerObj( // time_arrival
              new base_t::gps_time_t(time_arrival), $descriptor(GPS_Time<FloatT> *), SWIG_POINTER_OWN),
            SWIG_NewPointerObj( // usr_pos.xyz
              new base_t::xyz_t(usr_pos.xyz), $descriptor(System_XYZ<FloatT, WGS84> *), SWIG_POINTER_OWN),
            SWIG_NewPointerObj( // usr_vel
              new base_t::xyz_t(usr_vel), $descriptor(System_XYZ<FloatT, WGS84> *), SWIG_POINTER_OWN)};
        VALUE res_hook(proc_call_throw_if_error(hook, sizeof(values) / sizeof(values[0]), values));
        if((!RB_TYPE_P(res_hook, T_ARRAY))
            || (RARRAY_LEN(res_hook) != prop_items)){
          throw std::runtime_error(
              std::string("[d * ").append(std::to_string(prop_items))
                .append("] is expected (d: " %str(FloatT) "), however ")
                .append(inspect_str(res_hook)));
        }
        for(int i(0); i < prop_items; ++i){
          VALUE v(RARRAY_AREF(res_hook, i));
          if(!SWIG_IsOK(swig::asval(v, &res.values[i]))){
            throw std::runtime_error(
                std::string(%str(FloatT) " is exepcted, however ")
                  .append(inspect_str(v))
                  .append(" @ [").append(std::to_string(i)).append("]"));
          }
        }
        if(res.values[0] > 0){
          res.values[0] = std::pow(1. / res.values[0], 0.5); // sigma=(1/weight)^0.5
        }
      }while(false);
#endif
      return res.prop;
    }
    template <>
    bool GPS_Solver<FloatT>::update_position_solution(
        const GPS_Solver<FloatT>::base_t::geometric_matrices_t &geomat,
        GPS_Solver<FloatT>::base_t::user_pvt_t &res) const {
#ifdef SWIGRUBY
      do{
        static const VALUE key(ID2SYM(rb_intern("update_position_solution")));
        VALUE hook(rb_hash_lookup(hooks, key));
        if(NIL_P(hook)){break;}
        base_t::geometric_matrices_t &geomat_(
            %const_cast(geomat, base_t::geometric_matrices_t &));
        VALUE values[] = {
            SWIG_NewPointerObj(&geomat_.G,
              $descriptor(Matrix<FloatT, Array2D_Dense<FloatT>, MatrixViewBase<> > *), 0),
            SWIG_NewPointerObj(&geomat_.W,
              $descriptor(Matrix<FloatT, Array2D_Dense<FloatT>, MatrixViewBase<> > *), 0),
            SWIG_NewPointerObj(&geomat_.delta_r,
              $descriptor(Matrix<FloatT, Array2D_Dense<FloatT>, MatrixViewBase<> > *), 0),
            SWIG_NewPointerObj(&res,
              $descriptor(GPS_User_PVT<FloatT> *), 0)};
        proc_call_throw_if_error(hook, sizeof(values) / sizeof(values[0]), values);
      }while(false);
#endif
      return super_t::update_position_solution(geomat, res);
    }
    template <>
    GPS_Solver<FloatT>::base_t::satellite_t GPS_Solver<FloatT>::select_satellite(
        const GPS_Solver<FloatT>::base_t::prn_t &prn,
        const GPS_Solver<FloatT>::base_t::gps_time_t &time,
        const GPS_Solver<FloatT>::base_t::satellite_t &res_orig) const {
      GPS_Solver<FloatT>::base_t::satellite_t res(res_orig);
#ifdef SWIGRUBY
      if(!res.is_available()){
        static const VALUE key(ID2SYM(rb_intern("relative_property")));
        VALUE hook(rb_hash_lookup(hooks, key));
        if(!NIL_P(hook)){
          if(!res.impl_xyz){res.impl_xyz = this;}
          if(!res.impl_t){res.impl_t = this;}
        }
      }
#endif
      return res;
    }
  }
  %fragment("hook"{GPS_Solver<FloatT>});
  %ignore update_correction;
#ifdef SWIGRUBY
  %fragment("correction"{GPS_Solver<FloatT>}, "header",
      fragment=SWIG_From_frag(int),
      fragment=SWIG_Traits_frag(FloatT)){
    template <>
    bool GPS_RangeCorrector<FloatT>::is_available(
        const typename GPS_Solver_Base<FloatT>::gps_time_t &t) const {
      VALUE values[] = {
        SWIG_NewPointerObj(
            %const_cast(&t, GPS_Time<FloatT> *), $descriptor(GPS_Time<FloatT> *), 0),
      };
      VALUE res(proc_call_throw_if_error(
          callback, sizeof(values) / sizeof(values[0]), values));
      return RTEST(res) ? true : false;
    }
    template <>
    FloatT *GPS_RangeCorrector<FloatT>::calculate(
        const typename GPS_Solver_Base<FloatT>::gps_time_t &t,
        const typename GPS_Solver_Base<FloatT>::pos_t &usr_pos, 
        const typename GPS_Solver_Base<FloatT>::enu_t &sat_rel_pos,
        FloatT &buf) const {
      VALUE values[] = {
        SWIG_NewPointerObj(
            %const_cast(&t, GPS_Time<FloatT> *),
            $descriptor(GPS_Time<FloatT> *), 0),
        SWIG_NewPointerObj(
            (%const_cast(&usr_pos.xyz, System_XYZ<FloatT, WGS84> *)),
            $descriptor(System_XYZ<FloatT, WGS84> *), 0),
        SWIG_NewPointerObj(
            (%const_cast(&sat_rel_pos, System_ENU<FloatT, WGS84> *)),
            $descriptor(System_ENU<FloatT, WGS84> *), 0),
      };
      VALUE res(proc_call_throw_if_error(
          callback, sizeof(values) / sizeof(values[0]), values));
      return SWIG_IsOK(swig::asval(res, &buf)) ? &buf : NULL;
    }
    template<>
    VALUE GPS_Solver<FloatT>::update_correction(
        const bool &update, const VALUE &hash){
      typedef range_correction_list_t list_t;
      static const VALUE k_root[] = {
        ID2SYM(rb_intern("gps_ionospheric")),
        ID2SYM(rb_intern("gps_tropospheric")),
        ID2SYM(rb_intern("glonass_ionospheric")),
        ID2SYM(rb_intern("glonass_tropospheric")),
      };
      static const VALUE k_opt(ID2SYM(rb_intern("options")));
      static const VALUE k_f_10_7(ID2SYM(rb_intern("f_10_7")));
      static const VALUE k_known(ID2SYM(rb_intern("known")));
      struct {
        VALUE sym;
        list_t::mapped_type::value_type obj;
      } item[] = {
        {ID2SYM(rb_intern("no_correction")), &base_t::no_correction},
        {ID2SYM(rb_intern("klobuchar")), &this->gps.solver.ionospheric_klobuchar},
        {ID2SYM(rb_intern("ntcm_gl")), &this->gps.solver.ionospheric_ntcm_gl},
        {ID2SYM(rb_intern("hopfield")), &this->gps.solver.tropospheric_simplified},
      };
      list_t input;
      if(update){
        if(!RB_TYPE_P(hash, T_HASH)){
          throw std::runtime_error(
              std::string("Hash is expected, however ").append(inspect_str(hash)));
        }
        for(std::size_t i(0); i < sizeof(k_root) / sizeof(k_root[0]); ++i){
          VALUE ary = rb_hash_lookup(hash, k_root[i]);
          if(NIL_P(ary)){continue;}
          if(!RB_TYPE_P(ary, T_ARRAY)){
            ary = rb_ary_new_from_values(1, &ary);
          }
          for(int j(0); j < RARRAY_LEN(ary); ++j){
            std::size_t k(0);
            VALUE v(rb_ary_entry(ary, j));
            for(; k < sizeof(item) / sizeof(item[0]); ++k){
              if(v == item[k].sym){break;}
            }
            if(k >= sizeof(item) / sizeof(item[0])){ // other than symbol
              user_correctors.push_back(GPS_RangeCorrector<FloatT>(v));
              input[i].push_back(&user_correctors.back());
            }else{
              input[i].push_back(item[k].obj);
            }
          }
        }
        VALUE opt(rb_hash_lookup(hash, k_opt));
        if(RB_TYPE_P(opt, T_HASH)){
          swig::asval(rb_hash_lookup(opt, k_f_10_7), // ntcm_gl
              &this->gps.solver.ionospheric_ntcm_gl.f_10_7);
        }
      }
      list_t output(update_correction(update, input));
      VALUE res = rb_hash_new();
      for(list_t::const_iterator it(output.begin()), it_end(output.end());
          it != it_end; ++it){
        VALUE k;
        if((it->first < 0) || (it->first >= (int)(sizeof(k_root) / sizeof(k_root[0])))){
          k = SWIG_From(int)(it->first);
        }else{
          k = k_root[it->first];
        }
        VALUE v = rb_ary_new();
        for(list_t::mapped_type::const_iterator
              it2(it->second.begin()), it2_end(it->second.end());
            it2 != it2_end; ++it2){
          std::size_t i(0);
          for(; i < sizeof(item) / sizeof(item[0]); ++i){
            if(*it2 == item[i].obj){break;}
          }
          if(i >= sizeof(item) / sizeof(item[0])){ // other than built-in corrector
            rb_ary_push(v, 
                reinterpret_cast<const GPS_RangeCorrector<FloatT> *>(*it2)->callback);
          }else{
            rb_ary_push(v, item[i].sym);
          }
        }
        rb_hash_aset(res, k, v);
      }
      { // common options
        VALUE opt = rb_hash_new();
        rb_hash_aset(res, k_opt, opt);
        rb_hash_aset(opt, k_f_10_7, // ntcm_gl 
            swig::from(this->gps.solver.ionospheric_ntcm_gl.f_10_7));
      }
      { // known models
        VALUE ary = rb_ary_new_capa((int)(sizeof(item) / sizeof(item[0])));
        for(std::size_t i(0); i < sizeof(item) / sizeof(item[0]); ++i){
          rb_ary_push(ary, item[i].sym);
        }
        rb_hash_aset(res, k_known, ary);
      }
      return res;
    }
  }
  %fragment("correction"{GPS_Solver<FloatT>});
  %rename("correction") get_correction;
  %rename("correction=") set_correction;
  VALUE get_correction() const {
    return const_cast<GPS_Solver<FloatT> *>(self)->update_correction(false, Qnil);
  }
  VALUE set_correction(VALUE hash){
    return self->update_correction(true, hash);
  }
#endif
#ifdef SWIGRUBY
  %typemap(out) typename super_t::options_t {
    VALUE res(rb_hash_new());
    rb_hash_aset(res, ID2SYM(rb_intern("skip_exclusion")), SWIG_From(bool)($1.skip_exclusion));
    %set_output(res);
  }
#endif
  %rename("options") get_options;
  typename super_t::options_t get_options() const {
    return self->available_options();
  }
  %rename("options=") set_options;
  typename super_t::options_t set_options(SWIG_Object obj) {
    GPS_Solver<FloatT>::super_t::options_t opt(self->available_options());
#ifdef SWIGRUBY
    if(!RB_TYPE_P(obj, T_HASH)){SWIG_exception(SWIG_TypeError, "Hash is expected");}
    SWIG_AsVal(bool)(
        rb_hash_lookup(obj, ID2SYM(rb_intern("skip_exclusion"))),
        &opt.skip_exclusion);
#endif
    return self->update_options(opt);
  }
}
%inline {
template <class FloatT>
struct GPS_Solver 
    : public GPS_Solver_RAIM_LSR<FloatT, 
        GPS_Solver_Base_Debug<FloatT, GPS_Solver_Base<FloatT> > > {
  typedef GPS_Solver_RAIM_LSR<FloatT, 
      GPS_Solver_Base_Debug<FloatT, GPS_Solver_Base<FloatT> > > super_t;
  typedef GPS_Solver_Base<FloatT> base_t;
  struct gps_t {
    GPS_SpaceNode<FloatT> space_node;
    GPS_SolverOptions<FloatT> options;
    HookableSolver<GPS_SinglePositioning<FloatT>, GPS_Solver<FloatT> > solver;
    gps_t() : space_node(), options(), solver(GPS_SinglePositioning<FloatT>(space_node)) {}
  } gps;
  struct glonass_t {
    GLONASS_SpaceNode<FloatT> space_node;
    GLONASS_SolverOptions<FloatT> options;
    GLONASS_SinglePositioning<FloatT> solver;
    glonass_t() : space_node(), options(), solver(space_node) {}
  } glonass;
  SWIG_Object hooks;
  typedef std::vector<GPS_RangeCorrector<FloatT> > user_correctors_t;
  user_correctors_t user_correctors;
#ifdef SWIGRUBY
  static void mark(void *ptr){
    GPS_Solver<FloatT> *solver = (GPS_Solver<FloatT> *)ptr;
    rb_gc_mark(solver->hooks);
    for(typename user_correctors_t::const_iterator 
          it(solver->user_correctors.begin()), it_end(solver->user_correctors.end());
        it != it_end; ++it){
      rb_gc_mark(it->callback);
    }
  }
#endif
  GPS_Solver() : super_t(),
      gps(), glonass(),
      hooks(), user_correctors() {
#ifdef SWIGRUBY
    hooks = rb_hash_new();
#endif
<<<<<<< HEAD
    glonass.solver.ionospheric_correction.add(gps.solver.ionospheric_correction);
    glonass.solver.tropospheric_correction.add(gps.solver.tropospheric_correction);
  }
  GPS_SpaceNode<FloatT> &gps_space_node() {return gps.space_node;}
  GPS_SolverOptions<FloatT> &gps_options() {return gps.options;}
  GLONASS_SpaceNode<FloatT> &glonass_space_node() {return glonass.space_node;}
  GLONASS_SolverOptions<FloatT> &glonass_options() {return glonass.options;}
  const base_t &select_solver(
      const typename base_t::prn_t &prn) const {
    if(prn > 0 && prn <= 32){return gps.solver;}
    if(prn > 0x100 && prn <= (0x100 + 24)){return glonass.solver;}
    // call order: base_t::solve => this returned by select() 
    //     => relative_property() => select_solver()
    // For not supported satellite, call loop prevention is required.
    static const base_t dummy; 
    return dummy;
=======
    gps.solver.hook = this;
  }
  GPS_SpaceNode<FloatT> &gps_space_node() {return gps.space_node;}
  GPS_SolverOptions<FloatT> &gps_options() {return gps.options;}
  const base_t &select(
      const typename base_t::prn_t &prn) const {
    if(prn > 0 && prn <= 32){return gps.solver;}
    return *this;
>>>>>>> e340b06c
  }
  // proxy of virtual functions
  typename base_t::relative_property_t relative_property(
      const typename base_t::prn_t &prn,
      const typename base_t::measurement_t::mapped_type &measurement,
      const typename base_t::float_t &receiver_error,
      const typename base_t::gps_time_t &time_arrival,
      const typename base_t::pos_t &usr_pos,
      const typename base_t::xyz_t &usr_vel,
      const typename base_t::relative_property_t &orig) const;
  virtual typename base_t::relative_property_t relative_property(
      const typename base_t::prn_t &prn,
      const typename base_t::measurement_t::mapped_type &measurement,
      const typename base_t::float_t &receiver_error,
      const typename base_t::gps_time_t &time_arrival,
      const typename base_t::pos_t &usr_pos,
      const typename base_t::xyz_t &usr_vel) const {
    return relative_property(
        prn, measurement, receiver_error, time_arrival, usr_pos, usr_vel,
        super_t::relative_property(
          prn, measurement, receiver_error, time_arrival, usr_pos, usr_vel));
  }
  typename base_t::satellite_t select_satellite(
      const typename base_t::prn_t &prn,
      const typename base_t::gps_time_t &time,
      const typename base_t::satellite_t &orig) const;
  virtual typename base_t::satellite_t select_satellite(
      const typename base_t::prn_t &prn,
      const typename base_t::gps_time_t &time) const {
    return select_satellite(prn, time, super_t::select_satellite(prn, time));
  }
  virtual bool update_position_solution(
      const typename base_t::geometric_matrices_t &geomat,
      typename base_t::user_pvt_t &res) const;
  GPS_User_PVT<FloatT> solve(
      const GPS_Measurement<FloatT> &measurement,
      const GPS_Time<FloatT> &receiver_time) const {
    const_cast<gps_t &>(gps).space_node.update_all_ephemeris(receiver_time);
    const_cast<gps_t &>(gps).solver.update_options(gps.options);
    const_cast<glonass_t &>(glonass).space_node.update_all_ephemeris(receiver_time);
    const_cast<glonass_t &>(glonass).solver.update_options(glonass.options);
    return super_t::solve().user_pvt(measurement.items, receiver_time);
  }
  typedef 
      std::map<int, std::vector<const typename base_t::range_corrector_t *> >
      range_correction_list_t;
  range_correction_list_t update_correction(
      const bool &update,
      const range_correction_list_t &list = range_correction_list_t()){
    range_correction_list_t res;
    typename base_t::range_correction_t *root[] = {
      &gps.solver.ionospheric_correction,
      &gps.solver.tropospheric_correction,
      &glonass.solver.ionospheric_correction,
      &glonass.solver.tropospheric_correction,
    };
    for(std::size_t i(0); i < sizeof(root) / sizeof(root[0]); ++i){
      do{
        if(!update){break;}
        typename range_correction_list_t::const_iterator it(list.find(i));
        if(it == list.end()){break;}

        // Remove user defined unused correctors
        for(typename base_t::range_correction_t::const_iterator
              it2(root[i]->begin()), it2_end(root[i]->end());
            it2 != it2_end; ++it2){
          for(typename user_correctors_t::const_iterator
                it3(user_correctors.begin()), it3_end(user_correctors.end());
              it3 != it3_end; ++it3){
            if(*it2 != &(*it3)){continue;}
            user_correctors.erase(it3);
          }
        }

        root[i]->clear();
        for(typename range_correction_list_t::mapped_type::const_iterator
              it2(it->second.begin()), it2_end(it->second.end());
            it2 != it2_end; ++it2){
          root[i]->push_back(*it2);
        }
      }while(false);
      for(typename base_t::range_correction_t::const_iterator
            it(root[i]->begin()), it_end(root[i]->end());
          it != it_end; ++it){
        res[i].push_back(*it);
      }
    }
    return res;
  }
  SWIG_Object update_correction(const bool &update, const SWIG_Object &hash);
};
}

%fragment(SWIG_From_frag(int));
%fragment(SWIG_From_frag(bool));
%fragment(SWIG_From_frag(char));

%extend RINEX_Observation {
  %exception read {
#ifdef SWIGRUBY
    if(!rb_block_given_p()){
      return rb_enumeratorize(self, ID2SYM(rb_intern("read")), argc, argv);
    }
#endif
    try {
      $action
    } catch (const native_exception &e) {
      e.regenerate();
      SWIG_fail;
    } catch (const std::exception& e) {
      SWIG_exception_fail(SWIG_RuntimeError, e.what());
    }
  }
  %fragment(SWIG_Traits_frag(FloatT));
  static void read(const char *fname) {
    std::fstream fin(fname, std::ios::in | std::ios::binary);
    struct reader_t : public RINEX_OBS_Reader<FloatT> {
      typedef RINEX_OBS_Reader<FloatT> super_t;
      SWIG_Object header;
      SWIG_Object obs_types;
      reader_t(std::istream &in) : RINEX_OBS_Reader<FloatT>(in) {
#ifdef SWIGRUBY
        { // header
          header = rb_hash_new();
          typedef typename super_t::header_t header_t;
          for(typename header_t::const_iterator
              it(super_t::header().begin()), it_end(super_t::header().end());
              it != it_end; ++it){
            SWIG_Object types_per_key(rb_ary_new_capa(it->second.size()));
            for(typename header_t::mapped_type::const_iterator
                it2(it->second.begin()), it2_end(it->second.end());
                it2 != it2_end; ++it2){
              rb_ary_push(types_per_key, rb_str_new_cstr(it2->c_str()));
            }
            rb_hash_aset(header, rb_str_new_cstr(it->first.c_str()), types_per_key);
          }
        }
        { // observation types
          obs_types = rb_hash_new();
          typedef typename super_t::obs_types_t types_t;
          for(typename types_t::const_iterator
              it(super_t::obs_types.begin()), it_end(super_t::obs_types.end());
              it != it_end; ++it){
            SWIG_Object types_per_sys(rb_ary_new_capa(it->second.size()));
            for(typename types_t::mapped_type::const_iterator
                it2(it->second.begin()), it2_end(it->second.end());
                it2 != it2_end; ++it2){
              rb_ary_push(types_per_sys, rb_str_new_cstr(it2->c_str()));
            }
            rb_hash_aset(obs_types, SWIG_From(char)(it->first), types_per_sys);
          }
        }
#endif
      }
    } reader(fin);
    while(reader.has_next()){
      typedef typename reader_t::observation_t obs_t;
      obs_t obs(reader.next());
#ifdef SWIGRUBY
      SWIG_Object res(rb_hash_new());
      static const SWIG_Object
          sym_header(ID2SYM(rb_intern("header"))),
          sym_t(ID2SYM(rb_intern("time"))),
          sym_clke(ID2SYM(rb_intern("rcv_clock_error"))),
          sym_meas(ID2SYM(rb_intern("meas"))),
          sym_meas_types(ID2SYM(rb_intern("meas_types")));
      rb_hash_aset(res, sym_header, reader.header);
      rb_hash_aset(res, sym_t, 
          SWIG_NewPointerObj(
            new GPS_Time<FloatT>(obs.t_epoch), 
            $descriptor(GPS_Time<FloatT> *), SWIG_POINTER_OWN));
      rb_hash_aset(res, sym_clke, swig::from(obs.receiver_clock_error));
      SWIG_Object meas(rb_hash_new());
      for(typename obs_t::per_satellite_t::const_iterator 
          it(obs.per_satellite.begin()), it_end(obs.per_satellite.end());
          it != it_end; ++it){
        SWIG_Object meas_per_sat(rb_ary_new_capa(it->second.size()));
        int i(0);
        for(typename obs_t::per_satellite_t::mapped_type::const_iterator 
            it2(it->second.begin()), it2_end(it->second.end());
            it2 != it2_end; ++it2, ++i){
          if(!it2->valid){continue;}
          rb_ary_store(meas_per_sat, i,
              rb_ary_new_from_args(3,
                swig::from(it2->value),
                SWIG_From(int)(it2->lli),
                SWIG_From(int)(it2->ss)));
        }
        int offset;
        char sys_c(reader_t::serial2sys(it->first, offset));
        rb_hash_aset(meas, 
            rb_ary_new_from_args(2,
              SWIG_From(char)(sys_c),
              SWIG_From(int)(offset)),
            meas_per_sat);
      }
      rb_hash_aset(res, sym_meas, meas);
      rb_hash_aset(res, sym_meas_types, reader.obs_types);
      yield_throw_if_error(1, &res);
#endif
    }
  }
}

%inline {
template <class FloatT>
struct RINEX_Observation {};
}

%inline {
struct PushableData {
  enum system_t {
    SYS_GPS,
    SYS_SBAS,
    SYS_QZSS,
    SYS_GLONASS,
    SYS_GALILEO,
    SYS_BEIDOU,
    SYS_SYSTEMS,
  };
  template <class DataT, class FloatT>
  static bool push(DataT &data, GPS_Solver<FloatT> &solver, const system_t &sys){
    switch(sys){
      case SYS_GPS:
        return data.push(
            solver.gps.solver.satellites, DataT::SYSTEM_GPS);
      case SYS_SBAS:
      case SYS_QZSS:
        break;
      case SYS_GLONASS:
        return data.push(
            solver.glonass.solver.satellites, DataT::SYSTEM_GLONASS);
      case SYS_GALILEO:
      case SYS_BEIDOU:
      default:
        break;
    }
    return false;
  }
  template <class DataT, class FloatT>
  static bool push(DataT &data, GPS_Solver<FloatT> &solver){
    system_t target[] = {
      SYS_GPS,
      //SYS_SBAS,
      //SYS_QZSS,
      SYS_GLONASS,
      //SYS_GALILEO,
      //SYS_BEIDOU,
    };
    for(std::size_t i(0); i < sizeof(target) / sizeof(target[0]); ++i){
      if(!push(data, solver, target[i])){return false;}
    }
    return true;
  }
};
}

%extend SP3 {
  %typemap(out) typename SP3_Product<FloatT>::satellite_count_t {
    %append_output(SWIG_From(int)($1.gps));
    %append_output(SWIG_From(int)($1.sbas));
    %append_output(SWIG_From(int)($1.qzss));
    %append_output(SWIG_From(int)($1.glonass));
    %append_output(SWIG_From(int)($1.galileo));
    %append_output(SWIG_From(int)($1.beidou));
  }
}
%inline {
template <class FloatT>
struct SP3 : public SP3_Product<FloatT>, PushableData {
  int read(const char *fname) {
    std::fstream fin(fname, std::ios::in | std::ios::binary);
    return SP3_Reader<FloatT>::read_all(fin, *this);
  }
  typename SP3_Product<FloatT>::satellite_count_t satellites() const {
    return SP3_Product<FloatT>::satellite_count();
  }
  bool push(GPS_Solver<FloatT> &solver, const PushableData::system_t &sys) const {
    return PushableData::push((SP3_Product<FloatT> &)*this, solver, sys);
  }
  bool push(GPS_Solver<FloatT> &solver) const {
    return PushableData::push((SP3_Product<FloatT> &)*this, solver);
  }
  System_XYZ<FloatT, WGS84> position(
      const int &sat_id, const GPS_Time<FloatT> &t) const {
    return SP3_Product<FloatT>::select(sat_id, t).position(t);
  }
  System_XYZ<FloatT, WGS84> velocity(
      const int &sat_id, const GPS_Time<FloatT> &t) const {
    return SP3_Product<FloatT>::select(sat_id, t).velocity(t);
  }
  FloatT clock_error(
      const int &sat_id, const GPS_Time<FloatT> &t) const {
    return SP3_Product<FloatT>::select(sat_id, t).clock_error(t);
  }
  FloatT clock_error_dot(
      const int &sat_id, const GPS_Time<FloatT> &t) const {
    return SP3_Product<FloatT>::select(sat_id, t).clock_error_dot(t);
  }
  int apply_antex(const char *fname) {
    ANTEX_Product<FloatT> antex;
    std::fstream fin(fname, std::ios::in | std::ios::binary);
    int read_items(ANTEX_Reader<FloatT>::read_all(fin, antex));
    if(read_items < 0){return read_items;}
    return antex.move_to_antenna_position(*this);
  }
};
}

%extend RINEX_Clock {
  %typemap(out) typename RINEX_CLK<FloatT>::satellites_t::count_t {
    %append_output(SWIG_From(int)($1.gps));
    %append_output(SWIG_From(int)($1.sbas));
    %append_output(SWIG_From(int)($1.qzss));
    %append_output(SWIG_From(int)($1.glonass));
    %append_output(SWIG_From(int)($1.galileo));
    %append_output(SWIG_From(int)($1.beidou));
  }
}
%inline {
template <class FloatT>
struct RINEX_Clock : public RINEX_CLK<FloatT>::satellites_t, PushableData {
  typedef typename RINEX_CLK<FloatT>::satellites_t super_t;
  int read(const char *fname) {
    std::fstream fin(fname, std::ios::in | std::ios::binary);
    return RINEX_CLK_Reader<FloatT>::read_all(fin, *this);
  }
  typename RINEX_CLK<FloatT>::satellites_t::count_t satellites() const {
    return RINEX_CLK<FloatT>::satellites_t::count();
  }
  bool push(GPS_Solver<FloatT> &solver, const PushableData::system_t &sys) const {
    return PushableData::push((typename RINEX_CLK<FloatT>::satellites_t &)*this, solver, sys);
  }
  bool push(GPS_Solver<FloatT> &solver) const {
    return PushableData::push((typename RINEX_CLK<FloatT>::satellites_t &)*this, solver);
  }
  FloatT clock_error(const int &sat_id, const GPS_Time<FloatT> &t) const {
    typename super_t::buf_t::const_iterator it(this->buf.find(sat_id));
    if(it == this->buf.end()){return super_t::sat_t::unavailable().clock_error(t);}
    return it->second.clock_error(t);
  }
  FloatT clock_error_dot(const int &sat_id, const GPS_Time<FloatT> &t) const {
    typename super_t::buf_t::const_iterator it(this->buf.find(sat_id));
    if(it == this->buf.end()){return super_t::sat_t::unavailable().clock_error(t);}
    return it->second.clock_error_dot(t);
  }
};
}

#undef MAKE_ACCESSOR
#undef MAKE_VECTOR2ARRAY
#undef MAKE_ARRAY_INPUT

%define CONCRETIZE(type)
%template(Time) GPS_Time<type>;
%template(SpaceNode) GPS_SpaceNode<type>;
%template(Ionospheric_UTC_Parameters) GPS_Ionospheric_UTC_Parameters<type>;
%template(Ephemeris) GPS_Ephemeris<type>;
%template(PVT) GPS_User_PVT<type>;
%template(Measurement) GPS_Measurement<type>;
%template(SolverOptionsCommon) GPS_SolverOptions_Common<type>;
%template(SolverOptions) GPS_SolverOptions<type>;
#if defined(SWIGRUBY)
%markfunc GPS_Solver<type> "GPS_Solver<type>::mark";
#endif
%template(Solver) GPS_Solver<type>;

%template(SpaceNode_GLONASS) GLONASS_SpaceNode<type>;
%template(Ephemeris_GLONASS) GLONASS_Ephemeris<type>;
%template(SolverOptions_GLONASS) GLONASS_SolverOptions<type>;

%template(RINEX_Observation) RINEX_Observation<type>;
%template(SP3) SP3<type>;
%template(RINEX_Clock) RINEX_Clock<type>;
%enddef

CONCRETIZE(double);

#undef CONCRETIZE
<|MERGE_RESOLUTION|>--- conflicted
+++ resolved
@@ -1,1888 +1,1871 @@
-/**
- * @file SWIG interface file for GPS related classes
- *
- */
-
-%module GPS
-
-%{
-#if defined(SWIGRUBY)
-#undef isfinite
-#endif
-
-#include <string>
-#include <vector>
-#include <iostream>
-#include <fstream>
-#include <exception>
-
-#include "navigation/GPS.h"
-#include "navigation/GLONASS.h"
-#include "navigation/RINEX.h"
-#include "navigation/RINEX_Clock.h"
-#include "navigation/SP3.h"
-#include "navigation/ANTEX.h"
-
-#include "navigation/GPS_Solver_Base.h"
-#include "navigation/GPS_Solver.h"
-#include "navigation/GPS_Solver_RAIM.h"
-#include "navigation/GLONASS_Solver.h"
-
-#if defined(__cplusplus) && (__cplusplus < 201103L)
-#include <sstream>
-namespace std {
-template <class T>
-inline std::string to_string(const T &value){
-  // @see https://stackoverflow.com/a/5590404/15992898
-  return static_cast<std::ostringstream &>(std::ostringstream() << value).str();
-}
-}
-#endif
-%}
-
-%include typemaps.i
-%include std_common.i
-%include std_string.i
-%include exception.i
-
-#if !defined(SWIGIMPORTED)
-%header {
-struct native_exception : public std::exception {
-#if defined(SWIGRUBY)
-  int state;
-  native_exception(const int &state_) : std::exception(), state(state_) {}
-  void regenerate() const {rb_jump_tag(state);}
-#else
-  void regenerate() const {}
-#endif
-};
-}
-%exception {
-  try {
-    $action
-  } catch (const native_exception &e) {
-    e.regenerate();
-    SWIG_fail;
-  } catch (const std::exception& e) {
-    SWIG_exception_fail(SWIG_RuntimeError, e.what());
-  }
-}
-#endif
-
-#ifdef SWIGRUBY
-%header {
-static VALUE yield_throw_if_error(const int &argc, const VALUE *argv) {
-  struct yield_t {
-    const int &argc;
-    const VALUE *argv;
-    static VALUE run(VALUE v){
-      yield_t *arg(reinterpret_cast<yield_t *>(v));
-      return rb_yield_values2(arg->argc, arg->argv);
-    }
-  } arg = {argc, argv};
-  int state;
-  VALUE res(rb_protect(yield_t::run, reinterpret_cast<VALUE>(&arg), &state));
-  if(state != 0){throw native_exception(state);}
-  return res;
-}
-static VALUE proc_call_throw_if_error(
-    const VALUE &arg0, const int &argc, const VALUE *argv) {
-  struct proc_call_t {
-    const VALUE &arg0;
-    const int &argc;
-    const VALUE *argv;
-    static VALUE run(VALUE v){
-      proc_call_t *arg(reinterpret_cast<proc_call_t *>(v));
-      return rb_proc_call_with_block(arg->arg0, arg->argc, arg->argv, Qnil);
-    }
-  } arg = {arg0, argc, argv};
-  int state;
-  VALUE res(rb_protect(proc_call_t::run, reinterpret_cast<VALUE>(&arg), &state));
-  if(state != 0){throw native_exception(state);}
-  return res;
-}
-static std::string inspect_str(const VALUE &v){
-  VALUE v_inspect(rb_inspect(v));
-  return std::string(RSTRING_PTR(v_inspect), RSTRING_LEN(v_inspect));
-}
-}
-#endif
-
-%feature("autodoc", "1");
-
-%import "SylphideMath.i"
-%import "Coordinate.i"
-
-%extend GPS_Time {
-  %typemap(out) std::tm {
-    %append_output(SWIG_From(int)($1.tm_year + 1900));
-    %append_output(SWIG_From(int)($1.tm_mon + 1));
-    %append_output(SWIG_From(int)($1.tm_mday));
-    %append_output(SWIG_From(int)($1.tm_hour));
-    %append_output(SWIG_From(int)($1.tm_min));
-    %append_output(SWIG_From(int)($1.tm_sec));
-  }
-#if defined(SWIGRUBY)
-  %typemap(in) const std::tm & (std::tm temp = {0}) {
-    $1 = &temp;
-    int *dst[] = {
-      &(temp.tm_year),
-      &(temp.tm_mon),
-      &(temp.tm_mday),
-      &(temp.tm_hour),
-      &(temp.tm_min),
-      &(temp.tm_sec),
-    };
-    int i_max(sizeof(dst) / sizeof(dst[0]));
-    if(i_max > RARRAY_LEN($input)){i_max = RARRAY_LEN($input);}
-    for(int i(0); i < i_max; ++i){
-      SWIG_Object obj = rb_ary_entry($input, i);
-      int v;
-      if(SWIG_IsOK(SWIG_AsVal(int)(obj, &v))){
-        if(dst[i] == &(temp.tm_year)){
-          *dst[i] = v - 1900;
-        }else if(dst[i] == &(temp.tm_mon)){
-          *dst[i] = v - 1;
-        }else{
-          *dst[i] = v;
-        }
-      }else{
-        SWIG_exception(SWIG_TypeError, "int is expected");
-      }
-    }
-  }
-  %typemap(typecheck, precedence=SWIG_TYPECHECK_POINTER) const std::tm & {
-    $1 = (TYPE($input) == T_ARRAY) ? 1 : 0;
-  }
-#endif
-  %ignore canonicalize();
-  %ignore GPS_Time(const int &_week, const float_t &_seconds);
-  %typemap(in, numinputs=0) void *dummy "";
-  GPS_Time(const int &week_, const float_t &seconds_, void *dummy){
-    return &((new GPS_Time<FloatT>(week_, seconds_))->canonicalize());
-  }
-  %apply int *OUTPUT { int *week };
-  %apply FloatT *OUTPUT { FloatT *seconds };
-  void to_a(int *week, FloatT *seconds) const {
-    *week = self->week;
-    *seconds = self->seconds;
-  }
-#if defined(SWIG)  
-  int __cmp__(const GPS_Time<FloatT> &t) const {
-    return ((self->week < t.week) ? -1 
-        : ((self->week > t.week) ? 1 
-          : (self->seconds < t.seconds ? -1 
-            : (self->seconds > t.seconds ? 1 : 0))));
-  }
-#endif
-}
-
-%define MAKE_ACCESSOR(name, type)
-%rename(%str(name ## =)) set_ ## name;
-type set_ ## name (const type &v) {
-  return self->name = v;
-}
-%rename(%str(name)) get_ ## name;
-const type &get_ ## name () const {
-  return self->name;
-}
-%enddef
-
-%define MAKE_VECTOR2ARRAY(type)
-%typemap(out) std::vector<type> {
-#if defined(SWIGRUBY)
-  $result = rb_ary_new();
-#endif
-  for($1_type::const_iterator it($1.begin()), it_end($1.end());
-      it != it_end; ++it){
-    %append_output(SWIG_From(type)(*it));
-  }
-}
-%enddef
-#if defined(SWIGRUBY)
-%define MAKE_ARRAY_INPUT(type, arg_name, f_conv)
-%typemap(typecheck,precedence=SWIG_TYPECHECK_POINTER) type arg_name[ANY] {
-  $1 = RB_TYPE_P($input, T_ARRAY) ? 1 : 0;
-}
-%typemap(in) type arg_name[ANY] ($*1_ltype temp[$1_dim0]) {
-  if(!(RB_TYPE_P($input, T_ARRAY) && (RARRAY_LEN($input) == $1_dim0))){
-    SWIG_exception(SWIG_TypeError, "array[$1_dim0] is expected");
-  }
-  for(int i(0); i < $1_dim0; ++i){
-    if(!SWIG_IsOK(f_conv(RARRAY_AREF($input, i), &temp[i]))){
-      SWIG_exception(SWIG_TypeError, "$*1_ltype is expected");
-    }
-  }
-  $1 = temp;
-}
-%enddef
-#else
-#define MAKE_ARRAY_INPUT(type, arg_name, f_conv)
-#endif
-
-%inline %{
-template <class FloatT>
-struct GPS_Ionospheric_UTC_Parameters : public GPS_SpaceNode<FloatT>::Ionospheric_UTC_Parameters {};
-%}
-%extend GPS_Ionospheric_UTC_Parameters {
-  %fragment(SWIG_Traits_frag(FloatT));
-  %typemap(in,numinputs=0) const FloatT *values[4] (FloatT *temp) "$1 = &temp;"
-  %typemap(argout) const FloatT *values[4] {
-    for(int i(0); i < 4; ++i){
-      %append_output(swig::from((*$1)[i]));
-    }
-  }
-  MAKE_ARRAY_INPUT(const FloatT, values, swig::asval);
-  MAKE_ARRAY_INPUT(const unsigned int, buf, SWIG_AsVal(unsigned int));
-  %rename("alpha=") set_alpha;
-  void set_alpha(const FloatT values[4]){
-    for(int i(0); i < 4; ++i){
-      self->alpha[i] = values[i];
-    } 
-  }
-  %rename("alpha") get_alpha;
-  void get_alpha(const FloatT *values[4]) const {*values = self->alpha;}
-  %rename("beta=") set_beta;
-  void set_beta(const FloatT values[4]){
-    for(int i(0); i < 4; ++i){
-      self->beta[i] = values[i];
-    }
-  }
-  %rename("beta") get_beta;
-  void get_beta(const FloatT *values[4]) const {*values = self->beta;}
-  MAKE_ACCESSOR(A1, FloatT);
-  MAKE_ACCESSOR(A0, FloatT);
-  MAKE_ACCESSOR(t_ot, unsigned int);
-  MAKE_ACCESSOR(WN_t, unsigned int);
-  MAKE_ACCESSOR(delta_t_LS, int);
-  MAKE_ACCESSOR(WN_LSF, unsigned int);
-  MAKE_ACCESSOR(DN, unsigned int);
-  MAKE_ACCESSOR(delta_t_LSF, int);
-  static GPS_Ionospheric_UTC_Parameters<FloatT> parse(const unsigned int buf[10]){
-    typedef typename GPS_SpaceNode<FloatT>
-        ::BroadcastedMessage<unsigned int, 30> parser_t;
-    if((parser_t::subframe_id(buf) != 4) || (parser_t::sv_page_id(buf) != 56)){
-      throw std::runtime_error("Not valid data");
-    }
-    typename GPS_SpaceNode<FloatT>::Ionospheric_UTC_Parameters::raw_t raw;
-    raw.update<2, 0>(buf);
-    GPS_Ionospheric_UTC_Parameters<FloatT> res;
-    (typename GPS_SpaceNode<FloatT>::Ionospheric_UTC_Parameters &)res = raw;
-    return res;
-  }
-  %typemap(in,numinputs=0) unsigned int buf_brdc[ANY] (unsigned int temp[$1_dim0] = {0}) "$1 = temp;"
-  %typemap(argout) unsigned int buf_brdc[ANY] {
-    for(int i(0); i < $1_dim0; ++i){
-      %append_output(SWIG_From(unsigned int)(($1)[i]));
-    }
-  }
-  /**
-   * Return broadcasted raw data related to ionospheric and UTC parameters.
-   * @param buf_brdc pointer to store raw data of subframe 4 page 18.
-   * Each 30bit length word (MSB 2 bits are padding) is stored in each successive address of the pointer.
-   * @param t GPS time at broadcasting
-   */
-  void dump(unsigned int buf_brdc[10], const GPS_Time<FloatT> &t){
-    typedef typename GPS_SpaceNode<FloatT>
-        ::BroadcastedMessage<unsigned int, 30> dump_t;
-    dump_t::how_set(buf_brdc, t);
-    GPS_SpaceNode<FloatT>::Ionospheric_UTC_Parameters::raw_t raw;
-    (raw = *self).dump<2, 0>(buf_brdc);
-  }
-}
-
-%inline %{
-template <class FloatT>
-struct GPS_Ephemeris : public GPS_SpaceNode<FloatT>::SatelliteProperties::Ephemeris {
-  int iode_subframe3;
-  void invalidate() {
-    this->iodc = this->iode = iode_subframe3 = -1; 
-  }
-  bool is_consistent() const {
-    return !((this->iodc < 0) 
-        || (this->iode != this->iode_subframe3)
-        || ((this->iodc & 0xFF) != this->iode));
-  }
-  bool is_valid(const GPS_Time<FloatT> &t) const {
-    return is_consistent() && GPS_SpaceNode<FloatT>::SatelliteProperties::Ephemeris::is_valid(t);
-  }
-  GPS_Time<FloatT> t_clock() const {return GPS_Time<FloatT>(this->WN, this->t_oc);}
-  GPS_Time<FloatT> t_ephemeris() const {return GPS_Time<FloatT>(this->WN, this->t_oe);}
-  GPS_Ephemeris() : GPS_SpaceNode<FloatT>::SatelliteProperties::Ephemeris() {
-    invalidate();
-  }
-  GPS_Ephemeris(const typename GPS_SpaceNode<FloatT>::SatelliteProperties::Ephemeris &eph) 
-      : GPS_SpaceNode<FloatT>::SatelliteProperties::Ephemeris(eph),
-      iode_subframe3(eph.iode) {}
-  struct constellation_res_t {
-    System_XYZ<FloatT, WGS84> position, velocity;
-    FloatT clock_error, clock_error_dot;
-  };
-};
-%}
-%extend GPS_Ephemeris {
-  MAKE_ACCESSOR(svid, unsigned int);
-          
-  MAKE_ACCESSOR(WN, unsigned int);
-  MAKE_ACCESSOR(URA, FloatT);
-  MAKE_ACCESSOR(SV_health, unsigned int);
-  MAKE_ACCESSOR(iodc, int);
-  MAKE_ACCESSOR(t_GD, FloatT);
-  MAKE_ACCESSOR(t_oc, FloatT);
-  MAKE_ACCESSOR(a_f2, FloatT);
-  MAKE_ACCESSOR(a_f1, FloatT);
-  MAKE_ACCESSOR(a_f0, FloatT);
-
-  MAKE_ACCESSOR(iode, int);
-  MAKE_ACCESSOR(c_rs, FloatT);
-  MAKE_ACCESSOR(delta_n, FloatT);
-  MAKE_ACCESSOR(M0, FloatT);
-  MAKE_ACCESSOR(c_uc, FloatT);
-  MAKE_ACCESSOR(e, FloatT);
-  MAKE_ACCESSOR(c_us, FloatT);
-  MAKE_ACCESSOR(sqrt_A, FloatT);
-  MAKE_ACCESSOR(t_oe, FloatT);
-  MAKE_ACCESSOR(fit_interval, FloatT);
-          
-  MAKE_ACCESSOR(c_ic, FloatT);
-  MAKE_ACCESSOR(Omega0, FloatT);
-  MAKE_ACCESSOR(c_is, FloatT);
-  MAKE_ACCESSOR(i0, FloatT);
-  MAKE_ACCESSOR(c_rc, FloatT);
-  MAKE_ACCESSOR(omega, FloatT);
-  MAKE_ACCESSOR(dot_Omega0, FloatT);
-  MAKE_ACCESSOR(dot_i0, FloatT);
-  
-  MAKE_ARRAY_INPUT(const unsigned int, buf, SWIG_AsVal(unsigned int));
-  %apply int *OUTPUT { int *subframe_no, int *iodc_or_iode };
-  void parse(const unsigned int buf[10], int *subframe_no, int *iodc_or_iode){
-    typedef typename GPS_SpaceNode<FloatT>::SatelliteProperties::Ephemeris eph_t;
-    typename eph_t::raw_t raw;
-    eph_t eph;
-    *subframe_no = GPS_SpaceNode<FloatT>
-        ::BroadcastedMessage<unsigned int, 30>
-        ::subframe_id(buf);
-    *iodc_or_iode = -1; 
-    switch(*subframe_no){
-      case 1: 
-        *iodc_or_iode = raw.update_subframe1<2, 0>(buf);
-        eph = raw;
-        self->WN = eph.WN;
-        self->URA = eph.URA;
-        self->SV_health = eph.SV_health;
-        self->iodc = eph.iodc;
-        self->t_GD = eph.t_GD;
-        self->t_oc = eph.t_oc;
-        self->a_f2 = eph.a_f2;
-        self->a_f1 = eph.a_f1;
-        self->a_f0 = eph.a_f0;
-        break;
-      case 2: 
-        *iodc_or_iode = raw.update_subframe2<2, 0>(buf);
-        eph = raw;
-        self->iode = eph.iode;
-        self->c_rs = eph.c_rs;
-        self->delta_n = eph.delta_n;
-        self->M0 = eph.M0;
-        self->c_uc = eph.c_uc;
-        self->e = eph.e;
-        self->c_us = eph.c_us;
-        self->sqrt_A = eph.sqrt_A;
-        self->t_oe = eph.t_oe;
-        self->fit_interval = eph_t::raw_t::fit_interval(raw.fit_interval_flag, self->iodc);
-        break;
-      case 3: 
-        *iodc_or_iode = self->iode_subframe3 = raw.update_subframe3<2, 0>(buf);
-        eph = raw;
-        self->c_ic = eph.c_ic;
-        self->Omega0 = eph.Omega0;
-        self->c_is = eph.c_is;
-        self->i0 = eph.i0;
-        self->c_rc = eph.c_rc;
-        self->omega = eph.omega;
-        self->dot_Omega0 = eph.dot_Omega0;
-        self->dot_i0 = eph.dot_i0;
-        break;
-    }
-  }
-  %apply unsigned int buf_brdc[ANY] {
-      unsigned int buf_sf1[10], unsigned int buf_sf2[10], unsigned int buf_sf3[10]};
-  /**
-   * Return broadcasted raw data of ephemeris data.
-   * @param buf_sf1 pointer to store raw data of subframe 1.
-   * Each 30bit length word (MSB 2 bits are padding) is stored in each successive address of the pointer.
-   * @param buf_sf2 pointer to store raw data of subframe 2. Its structue is same as sf1.
-   * @param buf_sf3 pointer to store raw data of subframe 3. Its structue is same as sf1.
-   * @param t GPS time at broadcasting
-   */
-  void dump(
-      unsigned int buf_sf1[10], unsigned int buf_sf2[10], unsigned int buf_sf3[10],
-      const GPS_Time<FloatT> &t){
-    typedef typename GPS_SpaceNode<FloatT>
-        ::BroadcastedMessage<unsigned int, 30> dump_t;
-    GPS_SpaceNode<FloatT>::SatelliteProperties::Ephemeris::raw_t raw;
-    raw = *self;
-    unsigned int *buf[10] = {buf_sf1, buf_sf2, buf_sf3};
-    for(int i(0); i < 3; ++i){
-      dump_t::how_set(buf[i], t);
-      raw.dump<2, 0>(buf[i], i + 1);
-    }
-  }
-  int parse_almanac(const unsigned int buf[10]){
-    typedef GPS_SpaceNode<FloatT>::BroadcastedMessage<unsigned int, 30> parse_t;
-    switch(parse_t::subframe_id(buf)){
-      case 4:
-      case 5:
-        break;
-      default: return -1;
-    }
-    typedef GPS_SpaceNode<FloatT>::SatelliteProperties::Almanac almanac_t;
-    almanac_t::raw_t raw;
-    switch(parse_t::data_id(buf)){
-      case 1:
-        raw.update<2, 0>(buf);
-        if((raw.svid < 1) || (raw.svid > 32)){return -1;}
-        break;
-      default:
-        return -1;
-    }
-    almanac_t almanac;
-    *self = (GPS_SpaceNode<FloatT>::SatelliteProperties::Ephemeris)(almanac = raw);
-    return self->svid;
-  }
-  /**
-   * Return broadcasted raw data of almanac data.
-   * @param buf_brdc pointer to store raw data of subframe 4 or 5.
-   * Each 30bit (MSB 2 bits are padding) length word is stored in each successive address of the pointer.
-   * @param t GPS time at broadcasting
-   */
-  void dump_almanac(unsigned int buf_brdc[10], const GPS_Time<FloatT> &t){
-    typedef typename GPS_SpaceNode<FloatT>
-        ::BroadcastedMessage<unsigned int, 30> dump_t;
-    dump_t::how_set(buf_brdc, t);
-    typedef GPS_SpaceNode<FloatT>::SatelliteProperties::Almanac almanac_t;
-    almanac_t almanac;
-    almanac_t::raw_t raw;
-    (raw = (almanac = *self)).dump<2, 0>(buf_brdc);
-  }
-  %typemap(out) constellation_res_t {
-    %append_output(SWIG_NewPointerObj((new System_XYZ<FloatT, WGS84>($1.position)), 
-        $descriptor(System_XYZ<FloatT, WGS84> *), SWIG_POINTER_OWN));
-    %append_output(SWIG_NewPointerObj((new System_XYZ<FloatT, WGS84>($1.velocity)), 
-        $descriptor(System_XYZ<FloatT, WGS84> *), SWIG_POINTER_OWN));
-    %append_output(swig::from($1.clock_error));
-    %append_output(swig::from($1.clock_error_dot));
-  }
-  typename GPS_Ephemeris<FloatT>::constellation_res_t constellation(
-      const GPS_Time<FloatT> &t_tx, const FloatT &dt_transit = 0) const {
-    typename GPS_SpaceNode<FloatT>::SatelliteProperties::constellation_t pv(
-        self->constellation(t_tx, dt_transit, true));
-    typename GPS_Ephemeris<FloatT>::constellation_res_t res = {
-        pv.position, pv.velocity, self->clock_error(t_tx), self->clock_error_dot(t_tx)};
-    return res;
-  }
-#if defined(SWIGRUBY)
-  %rename("consistent?") is_consistent;
-  %rename("valid?") is_valid;
-#endif
-}
-
-%extend GPS_SpaceNode {
-  %fragment(SWIG_Traits_frag(FloatT));
-  %typemap(out) const Ionospheric_UTC_Parameters & {
-    %set_output(SWIG_NewPointerObj(
-        %reinterpret_cast($1, GPS_Ionospheric_UTC_Parameters<FloatT> *),
-        $descriptor(GPS_Ionospheric_UTC_Parameters<FloatT> *), 0));
-  }
-  %ignore satellites() const;
-  %ignore satellite(const int &);
-  void register_ephemeris(
-      const int &prn, const GPS_Ephemeris<FloatT> &eph,
-      const int &priority_delta = 1){
-    self->satellite(prn).register_ephemeris(eph, priority_delta);
-  }
-  GPS_Ephemeris<FloatT> ephemeris(const int &prn) const {
-    return GPS_Ephemeris<FloatT>(
-        %const_cast(self, GPS_SpaceNode<FloatT> *)->satellite(prn).ephemeris());
-  }
-  %typemap(out) pierce_point_res_t {
-    %append_output(swig::from($1.latitude));
-    %append_output(swig::from($1.longitude));
-  }
-  int read(const char *fname) {
-    std::fstream fin(fname, std::ios::in | std::ios::binary);
-    return RINEX_NAV_Reader<FloatT>::read_all(fin, *self);
-  }
-}
-
-%include navigation/GPS.h
-
-%inline %{
-template <class FloatT>
-struct GLONASS_Ephemeris 
-    : public GLONASS_SpaceNode<FloatT>::SatelliteProperties::Ephemeris_with_GPS_Time {
-  typedef typename GLONASS_SpaceNode<FloatT>::SatelliteProperties::Ephemeris_with_GPS_Time eph_t;
-  unsigned int super_frame, has_string;
-  typename eph_t::raw_t raw;
-  void invalidate() {
-    super_frame = 0;
-    has_string = 0;
-  }
-  bool is_consistent() const {
-    return has_string == 0x1F;
-  }
-  bool is_valid(const GPS_Time<FloatT> &t) const {
-    return is_consistent() && eph_t::is_valid(t);
-  }
-  GLONASS_Ephemeris() : eph_t() {
-    invalidate();
-  }
-  GLONASS_Ephemeris(const eph_t &eph) 
-      : eph_t(eph),
-      super_frame(0), has_string(0), raw() {
-    raw = *this;
-    has_string = 0x1F;
-  }
-};
-%}
-%extend GLONASS_Ephemeris {
-  MAKE_ACCESSOR(svid, unsigned int);
-  
-  MAKE_ACCESSOR(freq_ch, int); // frequency channel to be configured
-  MAKE_ACCESSOR(t_k, unsigned int);
-  MAKE_ACCESSOR(t_b, unsigned int);
-  MAKE_ACCESSOR(M, unsigned int);
-  MAKE_ACCESSOR(gamma_n, FloatT);
-  MAKE_ACCESSOR(tau_n, FloatT);
-
-  MAKE_ACCESSOR(xn, FloatT); MAKE_ACCESSOR(xn_dot, FloatT); MAKE_ACCESSOR(xn_ddot, FloatT);
-  MAKE_ACCESSOR(yn, FloatT); MAKE_ACCESSOR(yn_dot, FloatT); MAKE_ACCESSOR(yn_ddot, FloatT);
-  MAKE_ACCESSOR(zn, FloatT); MAKE_ACCESSOR(zn_dot, FloatT); MAKE_ACCESSOR(zn_ddot, FloatT);
-
-  MAKE_ACCESSOR(B_n, unsigned int);
-  MAKE_ACCESSOR(p, unsigned int);
-  MAKE_ACCESSOR(N_T, unsigned int);
-  MAKE_ACCESSOR(F_T, FloatT);
-  MAKE_ACCESSOR(n, unsigned int);
-  MAKE_ACCESSOR(delta_tau_n, FloatT);
-  MAKE_ACCESSOR(E_n, unsigned int);
-  MAKE_ACCESSOR(P1, unsigned int);
-  MAKE_ACCESSOR(P2, bool);
-  MAKE_ACCESSOR(P4, bool);
-
-  MAKE_ACCESSOR(tau_c, FloatT);
-  MAKE_ACCESSOR(tau_GPS, FloatT);
-  
-  FloatT frequency_L1() const {
-    return self->L1_frequency();
-  };
-  FloatT frequency_L2() const {
-    return self->L2_frequency();
-  };
-  GPS_Time<FloatT> base_time() const {
-    return self->base_time();
-  }
-
-  //MAKE_ACCESSOR(l_n, bool); // exists in both Ephemeris and Time_Properties
-
-  MAKE_ARRAY_INPUT(const unsigned int, buf, SWIG_AsVal(unsigned int));
-  bool parse(const unsigned int buf[4], const unsigned int &leap_seconds = 0){
-    typedef typename GLONASS_SpaceNode<FloatT>
-        ::template BroadcastedMessage<unsigned int> parser_t;
-    unsigned int super_frame(buf[3] >> 16), frame(buf[3] & 0xF), string_no(parser_t::m(buf));
-    unsigned int has_string(self->has_string);
-    if((has_string > 0) && (self->super_frame != super_frame)){
-      has_string = 0; // clean up
-    }
-    self->super_frame = super_frame;
-    has_string |= (0x1 << (string_no - 1));
-    switch(string_no){
-      case 1: self->raw.template update_string1<0, 0>(buf); break;
-      case 2: self->raw.template update_string2<0, 0>(buf); break;
-      case 3: self->raw.template update_string3<0, 0>(buf); break;
-      case 4: self->raw.template update_string4<0, 0>(buf); break;
-      case 5: {
-        self->raw.template update_string5<0, 0>(buf);
-        if(frame == 4){
-          // TODO: require special care for 50th frame? @see Table 4.9 note (4)
-        }
-        break;
-      }
-    }
-    bool updated(false);
-    if((has_string == 0x1F) && (has_string != self->has_string)){
-      updated = true;
-      // All ephemeris and time info. in the same super frame has been acquired, 
-      // and this block is called once per one same super frame.
-      // Ephemeris_with_Time::raw_t =(cast)=> Ephemeris_with_Time => Ephemeris_with_GPS_Time
-      static_cast<GLONASS_Ephemeris<FloatT>::eph_t &>(*self) 
-          = GLONASS_Ephemeris<FloatT>::eph_t(self->raw);
-      self->t_b_gps += leap_seconds;
-    }
-    self->has_string = has_string;
-    return updated;
-  }
-  %apply unsigned int buf_brdc[ANY] {
-      unsigned int buf_str1[3], unsigned int buf_str2[3], unsigned int buf_str3[3],
-      unsigned int buf_str4[3], unsigned int buf_str5[3]};
-  /**
-   * Return broadcasted raw data of GLONASS ephemeris data.
-   * @param buf_str1 pointer to store raw data of string 1.
-   * 85bit length data (LSB 11 bits are padding) is stored in successive address of the pointer.
-   * @param buf_str2 pointer to store raw data of string 2. Its structue is same as str1.
-   * @param buf_str3 pointer to store raw data of string 3. Its structue is same as str1.
-   * @param buf_str4 pointer to store raw data of string 4. Its structue is same as str1.
-   * @param buf_str5 pointer to store raw data of string 5. Its structue is same as str1.
-   * @param t GPS time at broadcasting
-   */
-  void dump(
-      unsigned int buf_str1[3], unsigned int buf_str2[3], unsigned int buf_str3[3],
-      unsigned int buf_str4[3], unsigned int buf_str5[3],
-      const GPS_Time<FloatT> &t){
-    typename GLONASS_Ephemeris<FloatT>::eph_t::raw_t raw;
-    raw = *self;
-    unsigned int *buf[4] = {buf_str1, buf_str2, buf_str3, buf_str4};
-    for(int i(0); i < 4; ++i){
-      raw.GLONASS_Ephemeris<FloatT>::Ephemeris::raw_t::dump<0, 0>(buf[i], i + 1);
-    }
-    raw.GLONASS_Ephemeris<FloatT>::TimeProperties::raw_t::dump<0, 0>(buf_str5);
-  }
-  typename GPS_Ephemeris<FloatT>::constellation_res_t constellation(
-      const GPS_Time<FloatT> &t_tx, const FloatT &dt_transit = 0) const {
-    typename GPS_SpaceNode<FloatT>::SatelliteProperties::constellation_t pv(
-        self->constellation(t_tx, dt_transit));
-    typename GPS_Ephemeris<FloatT>::constellation_res_t res = {
-        pv.position, pv.velocity, self->clock_error(t_tx), self->clock_error_dot()};
-    return res;
-  }
-#if defined(SWIGRUBY)
-  %rename("consistent?") is_consistent;
-  %rename("valid?") is_valid;
-  %rename("in_range?") is_in_range;
-#endif
-  bool is_in_range(const GPS_Time<FloatT> &t) const {
-    // "invalidate()" is used to make raw and converted data inconsistent.
-    return self->is_valid(t);
-  }
-}
-
-%extend GLONASS_SpaceNode {
-  %fragment(SWIG_Traits_frag(FloatT));
-  %ignore satellites() const;
-  %ignore satellite(const int &);
-  %ignore latest_ephemeris() const;
-  void register_ephemeris(
-      const int &prn, const GLONASS_Ephemeris<FloatT> &eph,
-      const int &priority_delta = 1){
-    self->satellite(prn).register_ephemeris(eph, priority_delta);
-  }
-  GLONASS_Ephemeris<FloatT> ephemeris(const int &prn) const {
-    return GLONASS_Ephemeris<FloatT>(
-        %const_cast(self, GLONASS_SpaceNode<FloatT> *)->satellite(prn).ephemeris());
-  }
-  int read(const char *fname) {
-    std::fstream fin(fname, std::ios::in | std::ios::binary);
-    typename RINEX_NAV_Reader<FloatT>::space_node_list_t list = {NULL};
-    list.glonass = self;
-    return RINEX_NAV_Reader<FloatT>::read_all(fin, list);
-  }
-}
-
-%include navigation/GLONASS.h
-
-%extend GPS_User_PVT {
-  %ignore solver_t;
-  %ignore base_t;
-  %ignore proxy_t;
-  %ignore linear_solver;
-  %ignore GPS_User_PVT(const base_t &);
-  MAKE_VECTOR2ARRAY(int);
-#ifdef SWIGRUBY
-  %rename("position_solved?") position_solved;
-  %rename("velocity_solved?") velocity_solved;
-#endif
-  %fragment(SWIG_Traits_frag(FloatT));
-  %typemap(in, numinputs=0) const typename base_t::detection_t ** (typename base_t::detection_t *temp) {
-    $1 = &temp;
-  }
-  %typemap(argout) const typename base_t::detection_t ** {
-    if((*$1)->valid){
-      %append_output(swig::from((*$1)->wssr));
-      %append_output(swig::from((*$1)->wssr_sf));
-      %append_output(swig::from((*$1)->weight_max));
-      %append_output(swig::from((*$1)->slope_HV[0].max));
-      %append_output(SWIG_From(int)(((*$1)->slope_HV[0].prn)));
-      %append_output(swig::from((*$1)->slope_HV[1].max));
-      %append_output(SWIG_From(int)(((*$1)->slope_HV[1].prn)));
-    }
-  }
-  %typemap(in, numinputs=0) const typename base_t::exclusion_t ** (typename base_t::exclusion_t *temp) {
-    $1 = &temp;
-  }
-  %typemap(argout) const typename base_t::exclusion_t ** {
-    if((*$1)->valid){
-      %append_output(SWIG_From(int)(((*$1)->excluded)));
-      %append_output(SWIG_NewPointerObj(
-          (new System_XYZ<FloatT, WGS84>((*$1)->user_position.xyz)),
-          $descriptor(System_XYZ<FloatT, WGS84>), SWIG_POINTER_OWN));
-      %append_output(SWIG_NewPointerObj(
-          (new System_LLH<FloatT, WGS84>((*$1)->user_position.llh)),
-          $descriptor(System_LLH<FloatT, WGS84>), SWIG_POINTER_OWN));
-    }
-  }
-}
-%inline %{
-template <class FloatT>
-struct GPS_User_PVT 
-    : protected GPS_Solver_RAIM_LSR<FloatT,
-      GPS_Solver_Base_Debug<FloatT, GPS_Solver_Base<FloatT> > >::user_pvt_t {
-  typedef GPS_Solver_RAIM_LSR<FloatT, 
-      GPS_Solver_Base_Debug<FloatT, GPS_Solver_Base<FloatT> > > solver_t;
-  typedef typename solver_t::user_pvt_t base_t;
-  GPS_User_PVT() : base_t() {}
-  GPS_User_PVT(const base_t &base) : base_t(base) {}
-  enum {
-    ERROR_NO = 0,
-    ERROR_UNSOLVED,
-    ERROR_INVALID_IONO_MODEL,
-    ERROR_INSUFFICIENT_SATELLITES,
-    ERROR_POSITION_LS,
-    ERROR_POSITION_NOT_CONVERGED,
-    ERROR_DOP,
-    ERROR_VELOCITY_SKIPPED,
-    ERROR_VELOCITY_INSUFFICIENT_SATELLITES,
-    ERROR_VELOCITY_LS,
-  };
-  int error_code() const {return (int)(base_t::error_code);}
-  const GPS_Time<FloatT> &receiver_time() const {return base_t::receiver_time;}
-  const System_XYZ<FloatT, WGS84> &xyz() const {return base_t::user_position.xyz;}
-  const System_LLH<FloatT, WGS84> &llh() const {return base_t::user_position.llh;}
-  const FloatT &receiver_error() const {return base_t::receiver_error;}
-  const System_ENU<FloatT, WGS84> &velocity() const {return base_t::user_velocity_enu;}
-  const FloatT &receiver_error_rate() const {return base_t::receiver_error_rate;}
-  const FloatT &gdop() const {return base_t::dop.g;}
-  const FloatT &pdop() const {return base_t::dop.p;}
-  const FloatT &hdop() const {return base_t::dop.h;}
-  const FloatT &vdop() const {return base_t::dop.v;}
-  const FloatT &tdop() const {return base_t::dop.t;}
-  const unsigned int &used_satellites() const {return base_t::used_satellites;}
-  std::vector<int> used_satellite_list() const {return base_t::used_satellite_mask.indices_one();}
-  bool position_solved() const {return base_t::position_solved();}
-  bool velocity_solved() const {return base_t::velocity_solved();}
-  
-  const Matrix_Frozen<FloatT, Array2D_Dense<FloatT> > &G() const {return base_t::G;}
-  const Matrix_Frozen<FloatT, Array2D_Dense<FloatT> > &W() const {return base_t::W;}
-  const Matrix_Frozen<FloatT, Array2D_Dense<FloatT> > &delta_r() const {return base_t::delta_r;}
-  struct proxy_t : public solver_t {
-    typedef typename solver_t
-        ::template linear_solver_t<Matrix<FloatT, Array2D_Dense<FloatT> > >
-        linear_solver_t;
-  };
-  Matrix<FloatT, Array2D_Dense<FloatT> > G_enu() const {
-    return proxy_t::linear_solver_t::rotate_G(base_t::G, base_t::user_position.ecef2enu());
-  }
-  typename proxy_t::linear_solver_t::partial_t linear_solver() const {
-    return typename proxy_t::linear_solver_t(base_t::G, base_t::W, base_t::delta_r)
-        .partial(used_satellites());
-  }
-  Matrix<FloatT, Array2D_Dense<FloatT> > C() const {
-    return linear_solver().C();
-  }
-  Matrix<FloatT, Array2D_Dense<FloatT> > C_enu() const {
-    return proxy_t::linear_solver_t::rotate_C(C(), base_t::user_position.ecef2enu());
-  }
-  Matrix<FloatT, Array2D_Dense<FloatT> > S() const {
-    Matrix<FloatT, Array2D_Dense<FloatT> > res;
-    linear_solver().least_square(res);
-    return res;
-  }
-  Matrix<FloatT, Array2D_Dense<FloatT> > S_enu(
-      const Matrix<FloatT, Array2D_Dense<FloatT> > &s) const {
-    return proxy_t::linear_solver_t::rotate_S(s, base_t::user_position.ecef2enu());
-  }
-  Matrix<FloatT, Array2D_Dense<FloatT> > S_enu() const {
-    return S_enu(S());
-  }
-  Matrix<FloatT, Array2D_Dense<FloatT> > slope_HV(
-      const Matrix<FloatT, Array2D_Dense<FloatT> > &s) const {
-    return linear_solver().slope_HV(s);
-  }
-  Matrix<FloatT, Array2D_Dense<FloatT> > slope_HV() const {
-    return slope_HV(S());
-  }
-  Matrix<FloatT, Array2D_Dense<FloatT> > slope_HV_enu(
-      const Matrix<FloatT, Array2D_Dense<FloatT> > &s) const {
-    return linear_solver().slope_HV(s, base_t::user_position.ecef2enu());
-  }
-  Matrix<FloatT, Array2D_Dense<FloatT> > slope_HV_enu() const {
-    return slope_HV_enu(S());
-  }
-  
-  void fd(const typename base_t::detection_t **out) const {*out = &(base_t::FD);}
-  void fde_min(
-      const typename base_t::detection_t **out0, 
-      const typename base_t::exclusion_t **out1) const {
-    *out0 = *out1 = &(base_t::FDE_min);
-  }
-  void fde_2nd(
-      const typename base_t::detection_t **out0, 
-      const typename base_t::exclusion_t **out1) const {
-    *out0 = *out1 = &(base_t::FDE_2nd);
-  }
-};
-%}
-
-%extend GPS_Measurement {
-  %ignore items_t;
-  %ignore items;
-  %exception each {
-#ifdef SWIGRUBY
-    if(!rb_block_given_p()){
-      return rb_enumeratorize(self, ID2SYM(rb_intern("each")), argc, argv);
-    }
-#endif
-    try {
-      $action
-    } catch (const native_exception &e) {
-      e.regenerate();
-      SWIG_fail;
-    } catch (const std::exception& e) {
-      SWIG_exception_fail(SWIG_RuntimeError, e.what());
-    }
-  }
-  %fragment(SWIG_Traits_frag(FloatT));
-  void each() const {
-    for(typename GPS_Measurement<FloatT>::items_t::const_iterator
-          it(self->items.begin()), it_end(self->items.end());
-        it != it_end; ++it){
-      for(typename GPS_Measurement<FloatT>::items_t::mapped_type::const_iterator 
-            it2(it->second.begin()), it2_end(it->second.end());
-          it2 != it2_end; ++it2){
-#ifdef SWIGRUBY
-        VALUE values[] = {
-          SWIG_From(int)(it->first), 
-          SWIG_From(int)(it2->first),
-          swig::from(it2->second)
-        };
-        yield_throw_if_error(3, values);
-#endif
-      }
-    }
-  }
-  %fragment(SWIG_Traits_frag(GPS_Measurement<FloatT>), "header",
-      fragment=SWIG_Traits_frag(FloatT)){
-    namespace swig {
-      template <>
-      bool check<GPS_Measurement<FloatT> >(SWIG_Object obj) {
-#ifdef SWIGRUBY
-        return RB_TYPE_P(obj, T_ARRAY) || RB_TYPE_P(obj, T_HASH);
-#else
-        return false;
-#endif
-      }
-      template <>
-      int asval(SWIG_Object obj, GPS_Measurement<FloatT> *val) {
-#ifdef SWIGRUBY
-        if(RB_TYPE_P(obj, T_ARRAY)){
-          int i(0), i_end(RARRAY_LEN(obj));
-          VALUE values;
-          for(; i < i_end; ++i){
-            values = RARRAY_AREF(obj, i);
-            if((!RB_TYPE_P(values, T_ARRAY)) || (RARRAY_LEN(values) < 3)){
-              break;
-            }
-            int prn, key;
-            FloatT v;
-            if((!SWIG_IsOK(SWIG_AsVal(int)(RARRAY_AREF(values, 0), &prn)))
-                || (!SWIG_IsOK(SWIG_AsVal(int)(RARRAY_AREF(values, 1), &key)))
-                || (!SWIG_IsOK(swig::asval(RARRAY_AREF(values, 2), &v)))){
-              break;
-            }
-            val->add(prn, key, v);
-          }
-          if(i < i_end){
-            SWIG_exception(SWIG_TypeError, 
-                std::string("Unexpected input [").append(std::to_string(i)).append("]: ")
-                  .append(inspect_str(values)).c_str());
-          }
-          return SWIG_OK;
-        }else if(RB_TYPE_P(obj, T_HASH)){
-          struct arg_t {
-            GPS_Measurement<FloatT> *meas;
-            int prn;
-            static int iter2(VALUE v_k, VALUE v_v, VALUE v_arg){
-              int k;
-              FloatT v;
-              arg_t *arg(reinterpret_cast<arg_t *>(v_arg));
-              if((!SWIG_IsOK(SWIG_AsVal(int)(v_k, &k)))
-                  || (!SWIG_IsOK(swig::asval(v_v, &v)))){
-                SWIG_exception(SWIG_TypeError, 
-                    std::string("Unexpected input @ PRN").append(std::to_string(arg->prn)).append(": [")
-                      .append(inspect_str(v_k)).append(", ")
-                      .append(inspect_str(v_v)).append("]").c_str());
-              }
-              arg->meas->add(arg->prn, k, v);
-              return ST_CONTINUE;
-            }
-            static int iter1(VALUE v_prn, VALUE v_key_value, VALUE v_arg){
-              arg_t *arg(reinterpret_cast<arg_t *>(v_arg));
-              if((!RB_TYPE_P(v_key_value, T_HASH))
-                  || (!SWIG_IsOK(SWIG_AsVal(int)(v_prn, &(arg->prn))))){
-                SWIG_exception(SWIG_TypeError, 
-                    std::string("Unexpected input @ {")
-                      .append(inspect_str(v_prn)).append(" => ")
-                      .append(inspect_str(v_key_value)).append("}").c_str());
-              }
-              rb_hash_foreach(v_key_value,
-#if RUBY_API_VERSION < 20700
-                  // @see https://docs.ruby-lang.org/ja/latest/doc/news=2f2_7_0.html
-                  (int (*)(ANYARGS))
-#endif
-                  arg_t::iter2, v_arg);
-              return ST_CONTINUE;
-            }
-          } arg = {val};
-          rb_hash_foreach(obj,
-#if RUBY_API_VERSION < 20700
-              (int (*)(ANYARGS))
-#endif
-              arg_t::iter1, reinterpret_cast<VALUE>(&arg));
-          return SWIG_OK;
-        }
-#endif
-        return SWIG_ERROR;
-      }
-#ifdef SWIGRUBY
-      template <>
-      VALUE from(const GPS_Measurement<FloatT>::items_t::mapped_type &val) {
-        VALUE per_sat(rb_hash_new());
-        for(typename GPS_Measurement<FloatT>::items_t::mapped_type::const_iterator 
-              it(val.begin()), it_end(val.end());
-            it != it_end; ++it){
-          rb_hash_aset(per_sat, SWIG_From(int)(it->first), swig::from(it->second));
-        }
-        return per_sat;
-      }
-#endif
-    }
-  }
-  %fragment(SWIG_Traits_frag(GPS_Measurement<FloatT>));
-#ifdef SWIGRUBY
-  VALUE to_hash() const {
-    VALUE res(rb_hash_new());
-    for(typename GPS_Measurement<FloatT>::items_t::const_iterator
-          it(self->items.begin()), it_end(self->items.end());
-        it != it_end; ++it){
-      rb_hash_aset(res, SWIG_From(int)(it->first), swig::from(it->second));
-    }
-    return res;
-  }
-#endif
-  %typemap(typecheck,precedence=SWIG_TYPECHECK_POINTER) const GPS_Measurement<FloatT> & {
-    $1 = SWIG_CheckState(SWIG_ConvertPtr($input, (void **)0, $1_descriptor, 0))
-        || swig::check<GPS_Measurement<FloatT> >($input);
-  }
-  %typemap(in) const GPS_Measurement<FloatT> & (GPS_Measurement<FloatT> temp) {
-    if((!SWIG_IsOK(SWIG_ConvertPtr($input, (void **)&$1, $1_descriptor, 0)))
-        && (!SWIG_IsOK(swig::asval($input, ($1 = &temp))))){
-      SWIG_exception(SWIG_TypeError, "in method '$symname', expecting type $*1_ltype");
-    }
-  }
-}
-%copyctor GPS_Measurement;
-#ifdef SWIGRUBY
-%mixin GPS_Measurement "Enumerable";
-#endif
-%inline {
-template <class FloatT>
-struct GPS_Measurement {
-  typedef std::map<int, std::map<int, FloatT> > items_t;
-  items_t items;
-  enum {
-    L1_PSEUDORANGE,
-    L1_DOPPLER,
-    L1_CARRIER_PHASE,
-    L1_RANGE_RATE,
-    L1_PSEUDORANGE_SIGMA,
-    L1_DOPPLER_SIGMA,
-    L1_CARRIER_PHASE_SIGMA,
-    L1_RANGE_RATE_SIGMA,
-    L1_SIGNAL_STRENGTH_dBHz,
-    L1_LOCK_SEC,
-    L1_FREQUENCY,
-    ITEMS_PREDEFINED,
-  };
-  void add(const int &prn, const int &key, const FloatT &value){
-    items[prn][key] = value;
-  }
-};
-}
-
-%extend GPS_SolverOptions_Common {
-%define MAKE_ACCESSOR2(name, type)
-%rename(%str(name ## =)) set_ ## name;
-type set_ ## name (const type &v) {
-  return self->cast_general()->name = v;
-}
-%rename(%str(name)) get_ ## name;
-const type &get_ ## name () const {
-  return self->cast_general()->name;
-}
-%enddef
-  MAKE_ACCESSOR2(elevation_mask, FloatT);
-  MAKE_ACCESSOR2(residual_mask, FloatT);
-#undef MAKE_ACCESSOR2
-  MAKE_VECTOR2ARRAY(int);
-  %ignore cast_base;
-}
-%inline %{
-template <class FloatT>
-struct GPS_SolverOptions_Common {
-  virtual ~GPS_SolverOptions_Common() {}
-  virtual GPS_Solver_GeneralOptions<FloatT> *cast_general() = 0;
-  virtual const GPS_Solver_GeneralOptions<FloatT> *cast_general() const = 0;
-};
-%}
-
-%extend GPS_SolverOptions {
-  %ignore base_t;
-  %ignore cast_general;
-  MAKE_VECTOR2ARRAY(int);
-}
-%inline %{
-template <class FloatT>
-struct GPS_SolverOptions 
-    : public GPS_SinglePositioning<FloatT>::options_t, 
-    GPS_SolverOptions_Common<FloatT> {
-  typedef typename GPS_SinglePositioning<FloatT>::options_t base_t;
-  void exclude(const int &prn){base_t::exclude_prn.set(prn);}
-  void include(const int &prn){base_t::exclude_prn.reset(prn);}
-  std::vector<int> excluded() const {return base_t::exclude_prn.excluded();}
-  GPS_Solver_GeneralOptions<FloatT> *cast_general(){return this;}
-  const GPS_Solver_GeneralOptions<FloatT> *cast_general() const {return this;}
-};
-%}
-
-%extend GLONASS_SolverOptions {
-  %ignore base_t;
-  %ignore cast_general;
-  MAKE_VECTOR2ARRAY(int);
-}
-%inline %{
-template <class FloatT>
-struct GLONASS_SolverOptions 
-    : public GLONASS_SinglePositioning<FloatT>::options_t, 
-    GPS_SolverOptions_Common<FloatT> {
-  typedef typename GLONASS_SinglePositioning<FloatT>::options_t base_t;
-  void exclude(const int &prn){base_t::exclude_prn.set(prn);}
-  void include(const int &prn){base_t::exclude_prn.reset(prn);}
-  std::vector<int> excluded() const {return base_t::exclude_prn.excluded();}
-  GPS_Solver_GeneralOptions<FloatT> *cast_general(){return this;}
-  const GPS_Solver_GeneralOptions<FloatT> *cast_general() const {return this;}
-};
-%}
-
-%header {
-template <class FloatT>
-struct GPS_RangeCorrector
-    : public GPS_Solver_Base<FloatT>::range_corrector_t {
-  SWIG_Object callback;
-  GPS_RangeCorrector(const SWIG_Object &callback_)
-      : GPS_Solver_Base<FloatT>::range_corrector_t(),
-      callback(callback_) {}
-  bool is_available(const typename GPS_Solver_Base<FloatT>::gps_time_t &t) const {
-    return false;
-  }
-  FloatT *calculate(
-      const typename GPS_Solver_Base<FloatT>::gps_time_t &t, 
-      const typename GPS_Solver_Base<FloatT>::pos_t &usr_pos, 
-      const typename GPS_Solver_Base<FloatT>::enu_t &sat_rel_pos,
-      FloatT &buf) const {
-    return NULL;
-  }
-};
-}
-
-%{
-template <class BaseT, class HookT>
-struct HookableSolver : public BaseT {
-  typedef BaseT base_t;
-  HookT *hook;
-  HookableSolver(const BaseT &base) : BaseT(base), hook(NULL) {}
-  virtual typename base_t::relative_property_t relative_property(
-      const typename base_t::prn_t &prn,
-      const typename base_t::measurement_t::mapped_type &measurement,
-      const typename base_t::float_t &receiver_error,
-      const typename base_t::gps_time_t &time_arrival,
-      const typename base_t::pos_t &usr_pos,
-      const typename base_t::xyz_t &usr_vel) const {
-    typename base_t::relative_property_t res(
-        base_t::relative_property(
-          prn, measurement, receiver_error, time_arrival,
-          usr_pos, usr_vel));
-    if(hook){
-      res = hook->relative_property(
-          prn, measurement, receiver_error, time_arrival,
-          usr_pos, usr_vel,
-          res);
-    }
-    return res;
-  }
-  virtual typename base_t::satellite_t select_satellite(
-      const typename base_t::prn_t &prn,
-      const typename base_t::gps_time_t &time) const {
-    typename base_t::satellite_t res(base_t::select_satellite(prn, time));
-    if(hook){
-      res = hook->select_satellite(prn, time, res);
-    }
-    return res;
-  }
-};
-%}
-
-%extend GPS_Solver {
-  %ignore super_t;
-  %ignore base_t;
-  %ignore gps_t;
-  %ignore gps;
-<<<<<<< HEAD
-  %ignore glonass_t;
-  %ignore glonass;
-  %ignore select_solver;
-=======
-  %ignore select;
->>>>>>> e340b06c
-  %ignore relative_property;
-  %ignore select_satellite;
-  %ignore update_position_solution;
-  %ignore user_correctors_t;
-  %ignore user_correctors;
-  %immutable hooks;
-  %ignore mark;
-  %fragment("hook"{GPS_Solver<FloatT>}, "header",
-      fragment=SWIG_From_frag(int),
-      fragment=SWIG_Traits_frag(FloatT),
-      fragment=SWIG_Traits_frag(GPS_Measurement<FloatT>)){
-    template <>
-    GPS_Solver<FloatT>::base_t::relative_property_t
-        GPS_Solver<FloatT>::relative_property(
-          const GPS_Solver<FloatT>::base_t::prn_t &prn,
-          const GPS_Solver<FloatT>::base_t::measurement_t::mapped_type &measurement,
-          const GPS_Solver<FloatT>::base_t::float_t &receiver_error,
-          const GPS_Solver<FloatT>::base_t::gps_time_t &time_arrival,
-          const GPS_Solver<FloatT>::base_t::pos_t &usr_pos,
-          const GPS_Solver<FloatT>::base_t::xyz_t &usr_vel,
-          const GPS_Solver<FloatT>::base_t::relative_property_t &res_orig) const {
-      union {
-        base_t::relative_property_t prop;
-        FloatT values[7];
-      } res = {res_orig};
-#ifdef SWIGRUBY
-      do{
-        static const VALUE key(ID2SYM(rb_intern("relative_property")));
-        static const int prop_items(sizeof(res.values) / sizeof(res.values[0]));
-        VALUE hook(rb_hash_lookup(hooks, key));
-        if(NIL_P(hook)){break;}
-        FloatT weight((res.prop.range_sigma > 0) 
-            ? (1. / std::pow(res.prop.range_sigma, 2)) // weight=1/(sigma^2)
-            : res.prop.range_sigma);
-        VALUE values[] = {
-            SWIG_From(int)(prn), // prn
-            rb_ary_new_from_args(prop_items, // relative_property
-              swig::from(weight),
-              swig::from(res.prop.range_corrected),
-              swig::from(res.prop.range_residual),
-              swig::from(res.prop.rate_relative_neg),
-              swig::from(res.prop.los_neg[0]),
-              swig::from(res.prop.los_neg[1]),
-              swig::from(res.prop.los_neg[2])),
-            swig::from(measurement), // measurement => Hash
-            swig::from(receiver_error), // receiver_error
-            SWIG_NewPointerObj( // time_arrival
-              new base_t::gps_time_t(time_arrival), $descriptor(GPS_Time<FloatT> *), SWIG_POINTER_OWN),
-            SWIG_NewPointerObj( // usr_pos.xyz
-              new base_t::xyz_t(usr_pos.xyz), $descriptor(System_XYZ<FloatT, WGS84> *), SWIG_POINTER_OWN),
-            SWIG_NewPointerObj( // usr_vel
-              new base_t::xyz_t(usr_vel), $descriptor(System_XYZ<FloatT, WGS84> *), SWIG_POINTER_OWN)};
-        VALUE res_hook(proc_call_throw_if_error(hook, sizeof(values) / sizeof(values[0]), values));
-        if((!RB_TYPE_P(res_hook, T_ARRAY))
-            || (RARRAY_LEN(res_hook) != prop_items)){
-          throw std::runtime_error(
-              std::string("[d * ").append(std::to_string(prop_items))
-                .append("] is expected (d: " %str(FloatT) "), however ")
-                .append(inspect_str(res_hook)));
-        }
-        for(int i(0); i < prop_items; ++i){
-          VALUE v(RARRAY_AREF(res_hook, i));
-          if(!SWIG_IsOK(swig::asval(v, &res.values[i]))){
-            throw std::runtime_error(
-                std::string(%str(FloatT) " is exepcted, however ")
-                  .append(inspect_str(v))
-                  .append(" @ [").append(std::to_string(i)).append("]"));
-          }
-        }
-        if(res.values[0] > 0){
-          res.values[0] = std::pow(1. / res.values[0], 0.5); // sigma=(1/weight)^0.5
-        }
-      }while(false);
-#endif
-      return res.prop;
-    }
-    template <>
-    bool GPS_Solver<FloatT>::update_position_solution(
-        const GPS_Solver<FloatT>::base_t::geometric_matrices_t &geomat,
-        GPS_Solver<FloatT>::base_t::user_pvt_t &res) const {
-#ifdef SWIGRUBY
-      do{
-        static const VALUE key(ID2SYM(rb_intern("update_position_solution")));
-        VALUE hook(rb_hash_lookup(hooks, key));
-        if(NIL_P(hook)){break;}
-        base_t::geometric_matrices_t &geomat_(
-            %const_cast(geomat, base_t::geometric_matrices_t &));
-        VALUE values[] = {
-            SWIG_NewPointerObj(&geomat_.G,
-              $descriptor(Matrix<FloatT, Array2D_Dense<FloatT>, MatrixViewBase<> > *), 0),
-            SWIG_NewPointerObj(&geomat_.W,
-              $descriptor(Matrix<FloatT, Array2D_Dense<FloatT>, MatrixViewBase<> > *), 0),
-            SWIG_NewPointerObj(&geomat_.delta_r,
-              $descriptor(Matrix<FloatT, Array2D_Dense<FloatT>, MatrixViewBase<> > *), 0),
-            SWIG_NewPointerObj(&res,
-              $descriptor(GPS_User_PVT<FloatT> *), 0)};
-        proc_call_throw_if_error(hook, sizeof(values) / sizeof(values[0]), values);
-      }while(false);
-#endif
-      return super_t::update_position_solution(geomat, res);
-    }
-    template <>
-    GPS_Solver<FloatT>::base_t::satellite_t GPS_Solver<FloatT>::select_satellite(
-        const GPS_Solver<FloatT>::base_t::prn_t &prn,
-        const GPS_Solver<FloatT>::base_t::gps_time_t &time,
-        const GPS_Solver<FloatT>::base_t::satellite_t &res_orig) const {
-      GPS_Solver<FloatT>::base_t::satellite_t res(res_orig);
-#ifdef SWIGRUBY
-      if(!res.is_available()){
-        static const VALUE key(ID2SYM(rb_intern("relative_property")));
-        VALUE hook(rb_hash_lookup(hooks, key));
-        if(!NIL_P(hook)){
-          if(!res.impl_xyz){res.impl_xyz = this;}
-          if(!res.impl_t){res.impl_t = this;}
-        }
-      }
-#endif
-      return res;
-    }
-  }
-  %fragment("hook"{GPS_Solver<FloatT>});
-  %ignore update_correction;
-#ifdef SWIGRUBY
-  %fragment("correction"{GPS_Solver<FloatT>}, "header",
-      fragment=SWIG_From_frag(int),
-      fragment=SWIG_Traits_frag(FloatT)){
-    template <>
-    bool GPS_RangeCorrector<FloatT>::is_available(
-        const typename GPS_Solver_Base<FloatT>::gps_time_t &t) const {
-      VALUE values[] = {
-        SWIG_NewPointerObj(
-            %const_cast(&t, GPS_Time<FloatT> *), $descriptor(GPS_Time<FloatT> *), 0),
-      };
-      VALUE res(proc_call_throw_if_error(
-          callback, sizeof(values) / sizeof(values[0]), values));
-      return RTEST(res) ? true : false;
-    }
-    template <>
-    FloatT *GPS_RangeCorrector<FloatT>::calculate(
-        const typename GPS_Solver_Base<FloatT>::gps_time_t &t,
-        const typename GPS_Solver_Base<FloatT>::pos_t &usr_pos, 
-        const typename GPS_Solver_Base<FloatT>::enu_t &sat_rel_pos,
-        FloatT &buf) const {
-      VALUE values[] = {
-        SWIG_NewPointerObj(
-            %const_cast(&t, GPS_Time<FloatT> *),
-            $descriptor(GPS_Time<FloatT> *), 0),
-        SWIG_NewPointerObj(
-            (%const_cast(&usr_pos.xyz, System_XYZ<FloatT, WGS84> *)),
-            $descriptor(System_XYZ<FloatT, WGS84> *), 0),
-        SWIG_NewPointerObj(
-            (%const_cast(&sat_rel_pos, System_ENU<FloatT, WGS84> *)),
-            $descriptor(System_ENU<FloatT, WGS84> *), 0),
-      };
-      VALUE res(proc_call_throw_if_error(
-          callback, sizeof(values) / sizeof(values[0]), values));
-      return SWIG_IsOK(swig::asval(res, &buf)) ? &buf : NULL;
-    }
-    template<>
-    VALUE GPS_Solver<FloatT>::update_correction(
-        const bool &update, const VALUE &hash){
-      typedef range_correction_list_t list_t;
-      static const VALUE k_root[] = {
-        ID2SYM(rb_intern("gps_ionospheric")),
-        ID2SYM(rb_intern("gps_tropospheric")),
-        ID2SYM(rb_intern("glonass_ionospheric")),
-        ID2SYM(rb_intern("glonass_tropospheric")),
-      };
-      static const VALUE k_opt(ID2SYM(rb_intern("options")));
-      static const VALUE k_f_10_7(ID2SYM(rb_intern("f_10_7")));
-      static const VALUE k_known(ID2SYM(rb_intern("known")));
-      struct {
-        VALUE sym;
-        list_t::mapped_type::value_type obj;
-      } item[] = {
-        {ID2SYM(rb_intern("no_correction")), &base_t::no_correction},
-        {ID2SYM(rb_intern("klobuchar")), &this->gps.solver.ionospheric_klobuchar},
-        {ID2SYM(rb_intern("ntcm_gl")), &this->gps.solver.ionospheric_ntcm_gl},
-        {ID2SYM(rb_intern("hopfield")), &this->gps.solver.tropospheric_simplified},
-      };
-      list_t input;
-      if(update){
-        if(!RB_TYPE_P(hash, T_HASH)){
-          throw std::runtime_error(
-              std::string("Hash is expected, however ").append(inspect_str(hash)));
-        }
-        for(std::size_t i(0); i < sizeof(k_root) / sizeof(k_root[0]); ++i){
-          VALUE ary = rb_hash_lookup(hash, k_root[i]);
-          if(NIL_P(ary)){continue;}
-          if(!RB_TYPE_P(ary, T_ARRAY)){
-            ary = rb_ary_new_from_values(1, &ary);
-          }
-          for(int j(0); j < RARRAY_LEN(ary); ++j){
-            std::size_t k(0);
-            VALUE v(rb_ary_entry(ary, j));
-            for(; k < sizeof(item) / sizeof(item[0]); ++k){
-              if(v == item[k].sym){break;}
-            }
-            if(k >= sizeof(item) / sizeof(item[0])){ // other than symbol
-              user_correctors.push_back(GPS_RangeCorrector<FloatT>(v));
-              input[i].push_back(&user_correctors.back());
-            }else{
-              input[i].push_back(item[k].obj);
-            }
-          }
-        }
-        VALUE opt(rb_hash_lookup(hash, k_opt));
-        if(RB_TYPE_P(opt, T_HASH)){
-          swig::asval(rb_hash_lookup(opt, k_f_10_7), // ntcm_gl
-              &this->gps.solver.ionospheric_ntcm_gl.f_10_7);
-        }
-      }
-      list_t output(update_correction(update, input));
-      VALUE res = rb_hash_new();
-      for(list_t::const_iterator it(output.begin()), it_end(output.end());
-          it != it_end; ++it){
-        VALUE k;
-        if((it->first < 0) || (it->first >= (int)(sizeof(k_root) / sizeof(k_root[0])))){
-          k = SWIG_From(int)(it->first);
-        }else{
-          k = k_root[it->first];
-        }
-        VALUE v = rb_ary_new();
-        for(list_t::mapped_type::const_iterator
-              it2(it->second.begin()), it2_end(it->second.end());
-            it2 != it2_end; ++it2){
-          std::size_t i(0);
-          for(; i < sizeof(item) / sizeof(item[0]); ++i){
-            if(*it2 == item[i].obj){break;}
-          }
-          if(i >= sizeof(item) / sizeof(item[0])){ // other than built-in corrector
-            rb_ary_push(v, 
-                reinterpret_cast<const GPS_RangeCorrector<FloatT> *>(*it2)->callback);
-          }else{
-            rb_ary_push(v, item[i].sym);
-          }
-        }
-        rb_hash_aset(res, k, v);
-      }
-      { // common options
-        VALUE opt = rb_hash_new();
-        rb_hash_aset(res, k_opt, opt);
-        rb_hash_aset(opt, k_f_10_7, // ntcm_gl 
-            swig::from(this->gps.solver.ionospheric_ntcm_gl.f_10_7));
-      }
-      { // known models
-        VALUE ary = rb_ary_new_capa((int)(sizeof(item) / sizeof(item[0])));
-        for(std::size_t i(0); i < sizeof(item) / sizeof(item[0]); ++i){
-          rb_ary_push(ary, item[i].sym);
-        }
-        rb_hash_aset(res, k_known, ary);
-      }
-      return res;
-    }
-  }
-  %fragment("correction"{GPS_Solver<FloatT>});
-  %rename("correction") get_correction;
-  %rename("correction=") set_correction;
-  VALUE get_correction() const {
-    return const_cast<GPS_Solver<FloatT> *>(self)->update_correction(false, Qnil);
-  }
-  VALUE set_correction(VALUE hash){
-    return self->update_correction(true, hash);
-  }
-#endif
-#ifdef SWIGRUBY
-  %typemap(out) typename super_t::options_t {
-    VALUE res(rb_hash_new());
-    rb_hash_aset(res, ID2SYM(rb_intern("skip_exclusion")), SWIG_From(bool)($1.skip_exclusion));
-    %set_output(res);
-  }
-#endif
-  %rename("options") get_options;
-  typename super_t::options_t get_options() const {
-    return self->available_options();
-  }
-  %rename("options=") set_options;
-  typename super_t::options_t set_options(SWIG_Object obj) {
-    GPS_Solver<FloatT>::super_t::options_t opt(self->available_options());
-#ifdef SWIGRUBY
-    if(!RB_TYPE_P(obj, T_HASH)){SWIG_exception(SWIG_TypeError, "Hash is expected");}
-    SWIG_AsVal(bool)(
-        rb_hash_lookup(obj, ID2SYM(rb_intern("skip_exclusion"))),
-        &opt.skip_exclusion);
-#endif
-    return self->update_options(opt);
-  }
-}
-%inline {
-template <class FloatT>
-struct GPS_Solver 
-    : public GPS_Solver_RAIM_LSR<FloatT, 
-        GPS_Solver_Base_Debug<FloatT, GPS_Solver_Base<FloatT> > > {
-  typedef GPS_Solver_RAIM_LSR<FloatT, 
-      GPS_Solver_Base_Debug<FloatT, GPS_Solver_Base<FloatT> > > super_t;
-  typedef GPS_Solver_Base<FloatT> base_t;
-  struct gps_t {
-    GPS_SpaceNode<FloatT> space_node;
-    GPS_SolverOptions<FloatT> options;
-    HookableSolver<GPS_SinglePositioning<FloatT>, GPS_Solver<FloatT> > solver;
-    gps_t() : space_node(), options(), solver(GPS_SinglePositioning<FloatT>(space_node)) {}
-  } gps;
-  struct glonass_t {
-    GLONASS_SpaceNode<FloatT> space_node;
-    GLONASS_SolverOptions<FloatT> options;
-    GLONASS_SinglePositioning<FloatT> solver;
-    glonass_t() : space_node(), options(), solver(space_node) {}
-  } glonass;
-  SWIG_Object hooks;
-  typedef std::vector<GPS_RangeCorrector<FloatT> > user_correctors_t;
-  user_correctors_t user_correctors;
-#ifdef SWIGRUBY
-  static void mark(void *ptr){
-    GPS_Solver<FloatT> *solver = (GPS_Solver<FloatT> *)ptr;
-    rb_gc_mark(solver->hooks);
-    for(typename user_correctors_t::const_iterator 
-          it(solver->user_correctors.begin()), it_end(solver->user_correctors.end());
-        it != it_end; ++it){
-      rb_gc_mark(it->callback);
-    }
-  }
-#endif
-  GPS_Solver() : super_t(),
-      gps(), glonass(),
-      hooks(), user_correctors() {
-#ifdef SWIGRUBY
-    hooks = rb_hash_new();
-#endif
-<<<<<<< HEAD
-    glonass.solver.ionospheric_correction.add(gps.solver.ionospheric_correction);
-    glonass.solver.tropospheric_correction.add(gps.solver.tropospheric_correction);
-  }
-  GPS_SpaceNode<FloatT> &gps_space_node() {return gps.space_node;}
-  GPS_SolverOptions<FloatT> &gps_options() {return gps.options;}
-  GLONASS_SpaceNode<FloatT> &glonass_space_node() {return glonass.space_node;}
-  GLONASS_SolverOptions<FloatT> &glonass_options() {return glonass.options;}
-  const base_t &select_solver(
-      const typename base_t::prn_t &prn) const {
-    if(prn > 0 && prn <= 32){return gps.solver;}
-    if(prn > 0x100 && prn <= (0x100 + 24)){return glonass.solver;}
-    // call order: base_t::solve => this returned by select() 
-    //     => relative_property() => select_solver()
-    // For not supported satellite, call loop prevention is required.
-    static const base_t dummy; 
-    return dummy;
-=======
-    gps.solver.hook = this;
-  }
-  GPS_SpaceNode<FloatT> &gps_space_node() {return gps.space_node;}
-  GPS_SolverOptions<FloatT> &gps_options() {return gps.options;}
-  const base_t &select(
-      const typename base_t::prn_t &prn) const {
-    if(prn > 0 && prn <= 32){return gps.solver;}
-    return *this;
->>>>>>> e340b06c
-  }
-  // proxy of virtual functions
-  typename base_t::relative_property_t relative_property(
-      const typename base_t::prn_t &prn,
-      const typename base_t::measurement_t::mapped_type &measurement,
-      const typename base_t::float_t &receiver_error,
-      const typename base_t::gps_time_t &time_arrival,
-      const typename base_t::pos_t &usr_pos,
-      const typename base_t::xyz_t &usr_vel,
-      const typename base_t::relative_property_t &orig) const;
-  virtual typename base_t::relative_property_t relative_property(
-      const typename base_t::prn_t &prn,
-      const typename base_t::measurement_t::mapped_type &measurement,
-      const typename base_t::float_t &receiver_error,
-      const typename base_t::gps_time_t &time_arrival,
-      const typename base_t::pos_t &usr_pos,
-      const typename base_t::xyz_t &usr_vel) const {
-    return relative_property(
-        prn, measurement, receiver_error, time_arrival, usr_pos, usr_vel,
-        super_t::relative_property(
-          prn, measurement, receiver_error, time_arrival, usr_pos, usr_vel));
-  }
-  typename base_t::satellite_t select_satellite(
-      const typename base_t::prn_t &prn,
-      const typename base_t::gps_time_t &time,
-      const typename base_t::satellite_t &orig) const;
-  virtual typename base_t::satellite_t select_satellite(
-      const typename base_t::prn_t &prn,
-      const typename base_t::gps_time_t &time) const {
-    return select_satellite(prn, time, super_t::select_satellite(prn, time));
-  }
-  virtual bool update_position_solution(
-      const typename base_t::geometric_matrices_t &geomat,
-      typename base_t::user_pvt_t &res) const;
-  GPS_User_PVT<FloatT> solve(
-      const GPS_Measurement<FloatT> &measurement,
-      const GPS_Time<FloatT> &receiver_time) const {
-    const_cast<gps_t &>(gps).space_node.update_all_ephemeris(receiver_time);
-    const_cast<gps_t &>(gps).solver.update_options(gps.options);
-    const_cast<glonass_t &>(glonass).space_node.update_all_ephemeris(receiver_time);
-    const_cast<glonass_t &>(glonass).solver.update_options(glonass.options);
-    return super_t::solve().user_pvt(measurement.items, receiver_time);
-  }
-  typedef 
-      std::map<int, std::vector<const typename base_t::range_corrector_t *> >
-      range_correction_list_t;
-  range_correction_list_t update_correction(
-      const bool &update,
-      const range_correction_list_t &list = range_correction_list_t()){
-    range_correction_list_t res;
-    typename base_t::range_correction_t *root[] = {
-      &gps.solver.ionospheric_correction,
-      &gps.solver.tropospheric_correction,
-      &glonass.solver.ionospheric_correction,
-      &glonass.solver.tropospheric_correction,
-    };
-    for(std::size_t i(0); i < sizeof(root) / sizeof(root[0]); ++i){
-      do{
-        if(!update){break;}
-        typename range_correction_list_t::const_iterator it(list.find(i));
-        if(it == list.end()){break;}
-
-        // Remove user defined unused correctors
-        for(typename base_t::range_correction_t::const_iterator
-              it2(root[i]->begin()), it2_end(root[i]->end());
-            it2 != it2_end; ++it2){
-          for(typename user_correctors_t::const_iterator
-                it3(user_correctors.begin()), it3_end(user_correctors.end());
-              it3 != it3_end; ++it3){
-            if(*it2 != &(*it3)){continue;}
-            user_correctors.erase(it3);
-          }
-        }
-
-        root[i]->clear();
-        for(typename range_correction_list_t::mapped_type::const_iterator
-              it2(it->second.begin()), it2_end(it->second.end());
-            it2 != it2_end; ++it2){
-          root[i]->push_back(*it2);
-        }
-      }while(false);
-      for(typename base_t::range_correction_t::const_iterator
-            it(root[i]->begin()), it_end(root[i]->end());
-          it != it_end; ++it){
-        res[i].push_back(*it);
-      }
-    }
-    return res;
-  }
-  SWIG_Object update_correction(const bool &update, const SWIG_Object &hash);
-};
-}
-
-%fragment(SWIG_From_frag(int));
-%fragment(SWIG_From_frag(bool));
-%fragment(SWIG_From_frag(char));
-
-%extend RINEX_Observation {
-  %exception read {
-#ifdef SWIGRUBY
-    if(!rb_block_given_p()){
-      return rb_enumeratorize(self, ID2SYM(rb_intern("read")), argc, argv);
-    }
-#endif
-    try {
-      $action
-    } catch (const native_exception &e) {
-      e.regenerate();
-      SWIG_fail;
-    } catch (const std::exception& e) {
-      SWIG_exception_fail(SWIG_RuntimeError, e.what());
-    }
-  }
-  %fragment(SWIG_Traits_frag(FloatT));
-  static void read(const char *fname) {
-    std::fstream fin(fname, std::ios::in | std::ios::binary);
-    struct reader_t : public RINEX_OBS_Reader<FloatT> {
-      typedef RINEX_OBS_Reader<FloatT> super_t;
-      SWIG_Object header;
-      SWIG_Object obs_types;
-      reader_t(std::istream &in) : RINEX_OBS_Reader<FloatT>(in) {
-#ifdef SWIGRUBY
-        { // header
-          header = rb_hash_new();
-          typedef typename super_t::header_t header_t;
-          for(typename header_t::const_iterator
-              it(super_t::header().begin()), it_end(super_t::header().end());
-              it != it_end; ++it){
-            SWIG_Object types_per_key(rb_ary_new_capa(it->second.size()));
-            for(typename header_t::mapped_type::const_iterator
-                it2(it->second.begin()), it2_end(it->second.end());
-                it2 != it2_end; ++it2){
-              rb_ary_push(types_per_key, rb_str_new_cstr(it2->c_str()));
-            }
-            rb_hash_aset(header, rb_str_new_cstr(it->first.c_str()), types_per_key);
-          }
-        }
-        { // observation types
-          obs_types = rb_hash_new();
-          typedef typename super_t::obs_types_t types_t;
-          for(typename types_t::const_iterator
-              it(super_t::obs_types.begin()), it_end(super_t::obs_types.end());
-              it != it_end; ++it){
-            SWIG_Object types_per_sys(rb_ary_new_capa(it->second.size()));
-            for(typename types_t::mapped_type::const_iterator
-                it2(it->second.begin()), it2_end(it->second.end());
-                it2 != it2_end; ++it2){
-              rb_ary_push(types_per_sys, rb_str_new_cstr(it2->c_str()));
-            }
-            rb_hash_aset(obs_types, SWIG_From(char)(it->first), types_per_sys);
-          }
-        }
-#endif
-      }
-    } reader(fin);
-    while(reader.has_next()){
-      typedef typename reader_t::observation_t obs_t;
-      obs_t obs(reader.next());
-#ifdef SWIGRUBY
-      SWIG_Object res(rb_hash_new());
-      static const SWIG_Object
-          sym_header(ID2SYM(rb_intern("header"))),
-          sym_t(ID2SYM(rb_intern("time"))),
-          sym_clke(ID2SYM(rb_intern("rcv_clock_error"))),
-          sym_meas(ID2SYM(rb_intern("meas"))),
-          sym_meas_types(ID2SYM(rb_intern("meas_types")));
-      rb_hash_aset(res, sym_header, reader.header);
-      rb_hash_aset(res, sym_t, 
-          SWIG_NewPointerObj(
-            new GPS_Time<FloatT>(obs.t_epoch), 
-            $descriptor(GPS_Time<FloatT> *), SWIG_POINTER_OWN));
-      rb_hash_aset(res, sym_clke, swig::from(obs.receiver_clock_error));
-      SWIG_Object meas(rb_hash_new());
-      for(typename obs_t::per_satellite_t::const_iterator 
-          it(obs.per_satellite.begin()), it_end(obs.per_satellite.end());
-          it != it_end; ++it){
-        SWIG_Object meas_per_sat(rb_ary_new_capa(it->second.size()));
-        int i(0);
-        for(typename obs_t::per_satellite_t::mapped_type::const_iterator 
-            it2(it->second.begin()), it2_end(it->second.end());
-            it2 != it2_end; ++it2, ++i){
-          if(!it2->valid){continue;}
-          rb_ary_store(meas_per_sat, i,
-              rb_ary_new_from_args(3,
-                swig::from(it2->value),
-                SWIG_From(int)(it2->lli),
-                SWIG_From(int)(it2->ss)));
-        }
-        int offset;
-        char sys_c(reader_t::serial2sys(it->first, offset));
-        rb_hash_aset(meas, 
-            rb_ary_new_from_args(2,
-              SWIG_From(char)(sys_c),
-              SWIG_From(int)(offset)),
-            meas_per_sat);
-      }
-      rb_hash_aset(res, sym_meas, meas);
-      rb_hash_aset(res, sym_meas_types, reader.obs_types);
-      yield_throw_if_error(1, &res);
-#endif
-    }
-  }
-}
-
-%inline {
-template <class FloatT>
-struct RINEX_Observation {};
-}
-
-%inline {
-struct PushableData {
-  enum system_t {
-    SYS_GPS,
-    SYS_SBAS,
-    SYS_QZSS,
-    SYS_GLONASS,
-    SYS_GALILEO,
-    SYS_BEIDOU,
-    SYS_SYSTEMS,
-  };
-  template <class DataT, class FloatT>
-  static bool push(DataT &data, GPS_Solver<FloatT> &solver, const system_t &sys){
-    switch(sys){
-      case SYS_GPS:
-        return data.push(
-            solver.gps.solver.satellites, DataT::SYSTEM_GPS);
-      case SYS_SBAS:
-      case SYS_QZSS:
-        break;
-      case SYS_GLONASS:
-        return data.push(
-            solver.glonass.solver.satellites, DataT::SYSTEM_GLONASS);
-      case SYS_GALILEO:
-      case SYS_BEIDOU:
-      default:
-        break;
-    }
-    return false;
-  }
-  template <class DataT, class FloatT>
-  static bool push(DataT &data, GPS_Solver<FloatT> &solver){
-    system_t target[] = {
-      SYS_GPS,
-      //SYS_SBAS,
-      //SYS_QZSS,
-      SYS_GLONASS,
-      //SYS_GALILEO,
-      //SYS_BEIDOU,
-    };
-    for(std::size_t i(0); i < sizeof(target) / sizeof(target[0]); ++i){
-      if(!push(data, solver, target[i])){return false;}
-    }
-    return true;
-  }
-};
-}
-
-%extend SP3 {
-  %typemap(out) typename SP3_Product<FloatT>::satellite_count_t {
-    %append_output(SWIG_From(int)($1.gps));
-    %append_output(SWIG_From(int)($1.sbas));
-    %append_output(SWIG_From(int)($1.qzss));
-    %append_output(SWIG_From(int)($1.glonass));
-    %append_output(SWIG_From(int)($1.galileo));
-    %append_output(SWIG_From(int)($1.beidou));
-  }
-}
-%inline {
-template <class FloatT>
-struct SP3 : public SP3_Product<FloatT>, PushableData {
-  int read(const char *fname) {
-    std::fstream fin(fname, std::ios::in | std::ios::binary);
-    return SP3_Reader<FloatT>::read_all(fin, *this);
-  }
-  typename SP3_Product<FloatT>::satellite_count_t satellites() const {
-    return SP3_Product<FloatT>::satellite_count();
-  }
-  bool push(GPS_Solver<FloatT> &solver, const PushableData::system_t &sys) const {
-    return PushableData::push((SP3_Product<FloatT> &)*this, solver, sys);
-  }
-  bool push(GPS_Solver<FloatT> &solver) const {
-    return PushableData::push((SP3_Product<FloatT> &)*this, solver);
-  }
-  System_XYZ<FloatT, WGS84> position(
-      const int &sat_id, const GPS_Time<FloatT> &t) const {
-    return SP3_Product<FloatT>::select(sat_id, t).position(t);
-  }
-  System_XYZ<FloatT, WGS84> velocity(
-      const int &sat_id, const GPS_Time<FloatT> &t) const {
-    return SP3_Product<FloatT>::select(sat_id, t).velocity(t);
-  }
-  FloatT clock_error(
-      const int &sat_id, const GPS_Time<FloatT> &t) const {
-    return SP3_Product<FloatT>::select(sat_id, t).clock_error(t);
-  }
-  FloatT clock_error_dot(
-      const int &sat_id, const GPS_Time<FloatT> &t) const {
-    return SP3_Product<FloatT>::select(sat_id, t).clock_error_dot(t);
-  }
-  int apply_antex(const char *fname) {
-    ANTEX_Product<FloatT> antex;
-    std::fstream fin(fname, std::ios::in | std::ios::binary);
-    int read_items(ANTEX_Reader<FloatT>::read_all(fin, antex));
-    if(read_items < 0){return read_items;}
-    return antex.move_to_antenna_position(*this);
-  }
-};
-}
-
-%extend RINEX_Clock {
-  %typemap(out) typename RINEX_CLK<FloatT>::satellites_t::count_t {
-    %append_output(SWIG_From(int)($1.gps));
-    %append_output(SWIG_From(int)($1.sbas));
-    %append_output(SWIG_From(int)($1.qzss));
-    %append_output(SWIG_From(int)($1.glonass));
-    %append_output(SWIG_From(int)($1.galileo));
-    %append_output(SWIG_From(int)($1.beidou));
-  }
-}
-%inline {
-template <class FloatT>
-struct RINEX_Clock : public RINEX_CLK<FloatT>::satellites_t, PushableData {
-  typedef typename RINEX_CLK<FloatT>::satellites_t super_t;
-  int read(const char *fname) {
-    std::fstream fin(fname, std::ios::in | std::ios::binary);
-    return RINEX_CLK_Reader<FloatT>::read_all(fin, *this);
-  }
-  typename RINEX_CLK<FloatT>::satellites_t::count_t satellites() const {
-    return RINEX_CLK<FloatT>::satellites_t::count();
-  }
-  bool push(GPS_Solver<FloatT> &solver, const PushableData::system_t &sys) const {
-    return PushableData::push((typename RINEX_CLK<FloatT>::satellites_t &)*this, solver, sys);
-  }
-  bool push(GPS_Solver<FloatT> &solver) const {
-    return PushableData::push((typename RINEX_CLK<FloatT>::satellites_t &)*this, solver);
-  }
-  FloatT clock_error(const int &sat_id, const GPS_Time<FloatT> &t) const {
-    typename super_t::buf_t::const_iterator it(this->buf.find(sat_id));
-    if(it == this->buf.end()){return super_t::sat_t::unavailable().clock_error(t);}
-    return it->second.clock_error(t);
-  }
-  FloatT clock_error_dot(const int &sat_id, const GPS_Time<FloatT> &t) const {
-    typename super_t::buf_t::const_iterator it(this->buf.find(sat_id));
-    if(it == this->buf.end()){return super_t::sat_t::unavailable().clock_error(t);}
-    return it->second.clock_error_dot(t);
-  }
-};
-}
-
-#undef MAKE_ACCESSOR
-#undef MAKE_VECTOR2ARRAY
-#undef MAKE_ARRAY_INPUT
-
-%define CONCRETIZE(type)
-%template(Time) GPS_Time<type>;
-%template(SpaceNode) GPS_SpaceNode<type>;
-%template(Ionospheric_UTC_Parameters) GPS_Ionospheric_UTC_Parameters<type>;
-%template(Ephemeris) GPS_Ephemeris<type>;
-%template(PVT) GPS_User_PVT<type>;
-%template(Measurement) GPS_Measurement<type>;
-%template(SolverOptionsCommon) GPS_SolverOptions_Common<type>;
-%template(SolverOptions) GPS_SolverOptions<type>;
-#if defined(SWIGRUBY)
-%markfunc GPS_Solver<type> "GPS_Solver<type>::mark";
-#endif
-%template(Solver) GPS_Solver<type>;
-
-%template(SpaceNode_GLONASS) GLONASS_SpaceNode<type>;
-%template(Ephemeris_GLONASS) GLONASS_Ephemeris<type>;
-%template(SolverOptions_GLONASS) GLONASS_SolverOptions<type>;
-
-%template(RINEX_Observation) RINEX_Observation<type>;
-%template(SP3) SP3<type>;
-%template(RINEX_Clock) RINEX_Clock<type>;
-%enddef
-
-CONCRETIZE(double);
-
-#undef CONCRETIZE
+/**
+ * @file SWIG interface file for GPS related classes
+ *
+ */
+
+%module GPS
+
+%{
+#if defined(SWIGRUBY)
+#undef isfinite
+#endif
+
+#include <string>
+#include <vector>
+#include <iostream>
+#include <fstream>
+#include <exception>
+
+#include "navigation/GPS.h"
+#include "navigation/GLONASS.h"
+#include "navigation/RINEX.h"
+#include "navigation/RINEX_Clock.h"
+#include "navigation/SP3.h"
+#include "navigation/ANTEX.h"
+
+#include "navigation/GPS_Solver_Base.h"
+#include "navigation/GPS_Solver.h"
+#include "navigation/GPS_Solver_RAIM.h"
+#include "navigation/GLONASS_Solver.h"
+
+#if defined(__cplusplus) && (__cplusplus < 201103L)
+#include <sstream>
+namespace std {
+template <class T>
+inline std::string to_string(const T &value){
+  // @see https://stackoverflow.com/a/5590404/15992898
+  return static_cast<std::ostringstream &>(std::ostringstream() << value).str();
+}
+}
+#endif
+%}
+
+%include typemaps.i
+%include std_common.i
+%include std_string.i
+%include exception.i
+
+#if !defined(SWIGIMPORTED)
+%header {
+struct native_exception : public std::exception {
+#if defined(SWIGRUBY)
+  int state;
+  native_exception(const int &state_) : std::exception(), state(state_) {}
+  void regenerate() const {rb_jump_tag(state);}
+#else
+  void regenerate() const {}
+#endif
+};
+}
+%exception {
+  try {
+    $action
+  } catch (const native_exception &e) {
+    e.regenerate();
+    SWIG_fail;
+  } catch (const std::exception& e) {
+    SWIG_exception_fail(SWIG_RuntimeError, e.what());
+  }
+}
+#endif
+
+#ifdef SWIGRUBY
+%header {
+static VALUE yield_throw_if_error(const int &argc, const VALUE *argv) {
+  struct yield_t {
+    const int &argc;
+    const VALUE *argv;
+    static VALUE run(VALUE v){
+      yield_t *arg(reinterpret_cast<yield_t *>(v));
+      return rb_yield_values2(arg->argc, arg->argv);
+    }
+  } arg = {argc, argv};
+  int state;
+  VALUE res(rb_protect(yield_t::run, reinterpret_cast<VALUE>(&arg), &state));
+  if(state != 0){throw native_exception(state);}
+  return res;
+}
+static VALUE proc_call_throw_if_error(
+    const VALUE &arg0, const int &argc, const VALUE *argv) {
+  struct proc_call_t {
+    const VALUE &arg0;
+    const int &argc;
+    const VALUE *argv;
+    static VALUE run(VALUE v){
+      proc_call_t *arg(reinterpret_cast<proc_call_t *>(v));
+      return rb_proc_call_with_block(arg->arg0, arg->argc, arg->argv, Qnil);
+    }
+  } arg = {arg0, argc, argv};
+  int state;
+  VALUE res(rb_protect(proc_call_t::run, reinterpret_cast<VALUE>(&arg), &state));
+  if(state != 0){throw native_exception(state);}
+  return res;
+}
+static std::string inspect_str(const VALUE &v){
+  VALUE v_inspect(rb_inspect(v));
+  return std::string(RSTRING_PTR(v_inspect), RSTRING_LEN(v_inspect));
+}
+}
+#endif
+
+%feature("autodoc", "1");
+
+%import "SylphideMath.i"
+%import "Coordinate.i"
+
+%extend GPS_Time {
+  %typemap(out) std::tm {
+    %append_output(SWIG_From(int)($1.tm_year + 1900));
+    %append_output(SWIG_From(int)($1.tm_mon + 1));
+    %append_output(SWIG_From(int)($1.tm_mday));
+    %append_output(SWIG_From(int)($1.tm_hour));
+    %append_output(SWIG_From(int)($1.tm_min));
+    %append_output(SWIG_From(int)($1.tm_sec));
+  }
+#if defined(SWIGRUBY)
+  %typemap(in) const std::tm & (std::tm temp = {0}) {
+    $1 = &temp;
+    int *dst[] = {
+      &(temp.tm_year),
+      &(temp.tm_mon),
+      &(temp.tm_mday),
+      &(temp.tm_hour),
+      &(temp.tm_min),
+      &(temp.tm_sec),
+    };
+    int i_max(sizeof(dst) / sizeof(dst[0]));
+    if(i_max > RARRAY_LEN($input)){i_max = RARRAY_LEN($input);}
+    for(int i(0); i < i_max; ++i){
+      SWIG_Object obj = rb_ary_entry($input, i);
+      int v;
+      if(SWIG_IsOK(SWIG_AsVal(int)(obj, &v))){
+        if(dst[i] == &(temp.tm_year)){
+          *dst[i] = v - 1900;
+        }else if(dst[i] == &(temp.tm_mon)){
+          *dst[i] = v - 1;
+        }else{
+          *dst[i] = v;
+        }
+      }else{
+        SWIG_exception(SWIG_TypeError, "int is expected");
+      }
+    }
+  }
+  %typemap(typecheck, precedence=SWIG_TYPECHECK_POINTER) const std::tm & {
+    $1 = (TYPE($input) == T_ARRAY) ? 1 : 0;
+  }
+#endif
+  %ignore canonicalize();
+  %ignore GPS_Time(const int &_week, const float_t &_seconds);
+  %typemap(in, numinputs=0) void *dummy "";
+  GPS_Time(const int &week_, const float_t &seconds_, void *dummy){
+    return &((new GPS_Time<FloatT>(week_, seconds_))->canonicalize());
+  }
+  %apply int *OUTPUT { int *week };
+  %apply FloatT *OUTPUT { FloatT *seconds };
+  void to_a(int *week, FloatT *seconds) const {
+    *week = self->week;
+    *seconds = self->seconds;
+  }
+#if defined(SWIG)  
+  int __cmp__(const GPS_Time<FloatT> &t) const {
+    return ((self->week < t.week) ? -1 
+        : ((self->week > t.week) ? 1 
+          : (self->seconds < t.seconds ? -1 
+            : (self->seconds > t.seconds ? 1 : 0))));
+  }
+#endif
+}
+
+%define MAKE_ACCESSOR(name, type)
+%rename(%str(name ## =)) set_ ## name;
+type set_ ## name (const type &v) {
+  return self->name = v;
+}
+%rename(%str(name)) get_ ## name;
+const type &get_ ## name () const {
+  return self->name;
+}
+%enddef
+
+%define MAKE_VECTOR2ARRAY(type)
+%typemap(out) std::vector<type> {
+#if defined(SWIGRUBY)
+  $result = rb_ary_new();
+#endif
+  for($1_type::const_iterator it($1.begin()), it_end($1.end());
+      it != it_end; ++it){
+    %append_output(SWIG_From(type)(*it));
+  }
+}
+%enddef
+#if defined(SWIGRUBY)
+%define MAKE_ARRAY_INPUT(type, arg_name, f_conv)
+%typemap(typecheck,precedence=SWIG_TYPECHECK_POINTER) type arg_name[ANY] {
+  $1 = RB_TYPE_P($input, T_ARRAY) ? 1 : 0;
+}
+%typemap(in) type arg_name[ANY] ($*1_ltype temp[$1_dim0]) {
+  if(!(RB_TYPE_P($input, T_ARRAY) && (RARRAY_LEN($input) == $1_dim0))){
+    SWIG_exception(SWIG_TypeError, "array[$1_dim0] is expected");
+  }
+  for(int i(0); i < $1_dim0; ++i){
+    if(!SWIG_IsOK(f_conv(RARRAY_AREF($input, i), &temp[i]))){
+      SWIG_exception(SWIG_TypeError, "$*1_ltype is expected");
+    }
+  }
+  $1 = temp;
+}
+%enddef
+#else
+#define MAKE_ARRAY_INPUT(type, arg_name, f_conv)
+#endif
+
+%inline %{
+template <class FloatT>
+struct GPS_Ionospheric_UTC_Parameters : public GPS_SpaceNode<FloatT>::Ionospheric_UTC_Parameters {};
+%}
+%extend GPS_Ionospheric_UTC_Parameters {
+  %fragment(SWIG_Traits_frag(FloatT));
+  %typemap(in,numinputs=0) const FloatT *values[4] (FloatT *temp) "$1 = &temp;"
+  %typemap(argout) const FloatT *values[4] {
+    for(int i(0); i < 4; ++i){
+      %append_output(swig::from((*$1)[i]));
+    }
+  }
+  MAKE_ARRAY_INPUT(const FloatT, values, swig::asval);
+  MAKE_ARRAY_INPUT(const unsigned int, buf, SWIG_AsVal(unsigned int));
+  %rename("alpha=") set_alpha;
+  void set_alpha(const FloatT values[4]){
+    for(int i(0); i < 4; ++i){
+      self->alpha[i] = values[i];
+    } 
+  }
+  %rename("alpha") get_alpha;
+  void get_alpha(const FloatT *values[4]) const {*values = self->alpha;}
+  %rename("beta=") set_beta;
+  void set_beta(const FloatT values[4]){
+    for(int i(0); i < 4; ++i){
+      self->beta[i] = values[i];
+    }
+  }
+  %rename("beta") get_beta;
+  void get_beta(const FloatT *values[4]) const {*values = self->beta;}
+  MAKE_ACCESSOR(A1, FloatT);
+  MAKE_ACCESSOR(A0, FloatT);
+  MAKE_ACCESSOR(t_ot, unsigned int);
+  MAKE_ACCESSOR(WN_t, unsigned int);
+  MAKE_ACCESSOR(delta_t_LS, int);
+  MAKE_ACCESSOR(WN_LSF, unsigned int);
+  MAKE_ACCESSOR(DN, unsigned int);
+  MAKE_ACCESSOR(delta_t_LSF, int);
+  static GPS_Ionospheric_UTC_Parameters<FloatT> parse(const unsigned int buf[10]){
+    typedef typename GPS_SpaceNode<FloatT>
+        ::BroadcastedMessage<unsigned int, 30> parser_t;
+    if((parser_t::subframe_id(buf) != 4) || (parser_t::sv_page_id(buf) != 56)){
+      throw std::runtime_error("Not valid data");
+    }
+    typename GPS_SpaceNode<FloatT>::Ionospheric_UTC_Parameters::raw_t raw;
+    raw.update<2, 0>(buf);
+    GPS_Ionospheric_UTC_Parameters<FloatT> res;
+    (typename GPS_SpaceNode<FloatT>::Ionospheric_UTC_Parameters &)res = raw;
+    return res;
+  }
+  %typemap(in,numinputs=0) unsigned int buf_brdc[ANY] (unsigned int temp[$1_dim0] = {0}) "$1 = temp;"
+  %typemap(argout) unsigned int buf_brdc[ANY] {
+    for(int i(0); i < $1_dim0; ++i){
+      %append_output(SWIG_From(unsigned int)(($1)[i]));
+    }
+  }
+  /**
+   * Return broadcasted raw data related to ionospheric and UTC parameters.
+   * @param buf_brdc pointer to store raw data of subframe 4 page 18.
+   * Each 30bit length word (MSB 2 bits are padding) is stored in each successive address of the pointer.
+   * @param t GPS time at broadcasting
+   */
+  void dump(unsigned int buf_brdc[10], const GPS_Time<FloatT> &t){
+    typedef typename GPS_SpaceNode<FloatT>
+        ::BroadcastedMessage<unsigned int, 30> dump_t;
+    dump_t::how_set(buf_brdc, t);
+    GPS_SpaceNode<FloatT>::Ionospheric_UTC_Parameters::raw_t raw;
+    (raw = *self).dump<2, 0>(buf_brdc);
+  }
+}
+
+%inline %{
+template <class FloatT>
+struct GPS_Ephemeris : public GPS_SpaceNode<FloatT>::SatelliteProperties::Ephemeris {
+  int iode_subframe3;
+  void invalidate() {
+    this->iodc = this->iode = iode_subframe3 = -1; 
+  }
+  bool is_consistent() const {
+    return !((this->iodc < 0) 
+        || (this->iode != this->iode_subframe3)
+        || ((this->iodc & 0xFF) != this->iode));
+  }
+  bool is_valid(const GPS_Time<FloatT> &t) const {
+    return is_consistent() && GPS_SpaceNode<FloatT>::SatelliteProperties::Ephemeris::is_valid(t);
+  }
+  GPS_Time<FloatT> t_clock() const {return GPS_Time<FloatT>(this->WN, this->t_oc);}
+  GPS_Time<FloatT> t_ephemeris() const {return GPS_Time<FloatT>(this->WN, this->t_oe);}
+  GPS_Ephemeris() : GPS_SpaceNode<FloatT>::SatelliteProperties::Ephemeris() {
+    invalidate();
+  }
+  GPS_Ephemeris(const typename GPS_SpaceNode<FloatT>::SatelliteProperties::Ephemeris &eph) 
+      : GPS_SpaceNode<FloatT>::SatelliteProperties::Ephemeris(eph),
+      iode_subframe3(eph.iode) {}
+  struct constellation_res_t {
+    System_XYZ<FloatT, WGS84> position, velocity;
+    FloatT clock_error, clock_error_dot;
+  };
+};
+%}
+%extend GPS_Ephemeris {
+  MAKE_ACCESSOR(svid, unsigned int);
+          
+  MAKE_ACCESSOR(WN, unsigned int);
+  MAKE_ACCESSOR(URA, FloatT);
+  MAKE_ACCESSOR(SV_health, unsigned int);
+  MAKE_ACCESSOR(iodc, int);
+  MAKE_ACCESSOR(t_GD, FloatT);
+  MAKE_ACCESSOR(t_oc, FloatT);
+  MAKE_ACCESSOR(a_f2, FloatT);
+  MAKE_ACCESSOR(a_f1, FloatT);
+  MAKE_ACCESSOR(a_f0, FloatT);
+
+  MAKE_ACCESSOR(iode, int);
+  MAKE_ACCESSOR(c_rs, FloatT);
+  MAKE_ACCESSOR(delta_n, FloatT);
+  MAKE_ACCESSOR(M0, FloatT);
+  MAKE_ACCESSOR(c_uc, FloatT);
+  MAKE_ACCESSOR(e, FloatT);
+  MAKE_ACCESSOR(c_us, FloatT);
+  MAKE_ACCESSOR(sqrt_A, FloatT);
+  MAKE_ACCESSOR(t_oe, FloatT);
+  MAKE_ACCESSOR(fit_interval, FloatT);
+          
+  MAKE_ACCESSOR(c_ic, FloatT);
+  MAKE_ACCESSOR(Omega0, FloatT);
+  MAKE_ACCESSOR(c_is, FloatT);
+  MAKE_ACCESSOR(i0, FloatT);
+  MAKE_ACCESSOR(c_rc, FloatT);
+  MAKE_ACCESSOR(omega, FloatT);
+  MAKE_ACCESSOR(dot_Omega0, FloatT);
+  MAKE_ACCESSOR(dot_i0, FloatT);
+  
+  MAKE_ARRAY_INPUT(const unsigned int, buf, SWIG_AsVal(unsigned int));
+  %apply int *OUTPUT { int *subframe_no, int *iodc_or_iode };
+  void parse(const unsigned int buf[10], int *subframe_no, int *iodc_or_iode){
+    typedef typename GPS_SpaceNode<FloatT>::SatelliteProperties::Ephemeris eph_t;
+    typename eph_t::raw_t raw;
+    eph_t eph;
+    *subframe_no = GPS_SpaceNode<FloatT>
+        ::BroadcastedMessage<unsigned int, 30>
+        ::subframe_id(buf);
+    *iodc_or_iode = -1; 
+    switch(*subframe_no){
+      case 1: 
+        *iodc_or_iode = raw.update_subframe1<2, 0>(buf);
+        eph = raw;
+        self->WN = eph.WN;
+        self->URA = eph.URA;
+        self->SV_health = eph.SV_health;
+        self->iodc = eph.iodc;
+        self->t_GD = eph.t_GD;
+        self->t_oc = eph.t_oc;
+        self->a_f2 = eph.a_f2;
+        self->a_f1 = eph.a_f1;
+        self->a_f0 = eph.a_f0;
+        break;
+      case 2: 
+        *iodc_or_iode = raw.update_subframe2<2, 0>(buf);
+        eph = raw;
+        self->iode = eph.iode;
+        self->c_rs = eph.c_rs;
+        self->delta_n = eph.delta_n;
+        self->M0 = eph.M0;
+        self->c_uc = eph.c_uc;
+        self->e = eph.e;
+        self->c_us = eph.c_us;
+        self->sqrt_A = eph.sqrt_A;
+        self->t_oe = eph.t_oe;
+        self->fit_interval = eph_t::raw_t::fit_interval(raw.fit_interval_flag, self->iodc);
+        break;
+      case 3: 
+        *iodc_or_iode = self->iode_subframe3 = raw.update_subframe3<2, 0>(buf);
+        eph = raw;
+        self->c_ic = eph.c_ic;
+        self->Omega0 = eph.Omega0;
+        self->c_is = eph.c_is;
+        self->i0 = eph.i0;
+        self->c_rc = eph.c_rc;
+        self->omega = eph.omega;
+        self->dot_Omega0 = eph.dot_Omega0;
+        self->dot_i0 = eph.dot_i0;
+        break;
+    }
+  }
+  %apply unsigned int buf_brdc[ANY] {
+      unsigned int buf_sf1[10], unsigned int buf_sf2[10], unsigned int buf_sf3[10]};
+  /**
+   * Return broadcasted raw data of ephemeris data.
+   * @param buf_sf1 pointer to store raw data of subframe 1.
+   * Each 30bit length word (MSB 2 bits are padding) is stored in each successive address of the pointer.
+   * @param buf_sf2 pointer to store raw data of subframe 2. Its structue is same as sf1.
+   * @param buf_sf3 pointer to store raw data of subframe 3. Its structue is same as sf1.
+   * @param t GPS time at broadcasting
+   */
+  void dump(
+      unsigned int buf_sf1[10], unsigned int buf_sf2[10], unsigned int buf_sf3[10],
+      const GPS_Time<FloatT> &t){
+    typedef typename GPS_SpaceNode<FloatT>
+        ::BroadcastedMessage<unsigned int, 30> dump_t;
+    GPS_SpaceNode<FloatT>::SatelliteProperties::Ephemeris::raw_t raw;
+    raw = *self;
+    unsigned int *buf[10] = {buf_sf1, buf_sf2, buf_sf3};
+    for(int i(0); i < 3; ++i){
+      dump_t::how_set(buf[i], t);
+      raw.dump<2, 0>(buf[i], i + 1);
+    }
+  }
+  int parse_almanac(const unsigned int buf[10]){
+    typedef GPS_SpaceNode<FloatT>::BroadcastedMessage<unsigned int, 30> parse_t;
+    switch(parse_t::subframe_id(buf)){
+      case 4:
+      case 5:
+        break;
+      default: return -1;
+    }
+    typedef GPS_SpaceNode<FloatT>::SatelliteProperties::Almanac almanac_t;
+    almanac_t::raw_t raw;
+    switch(parse_t::data_id(buf)){
+      case 1:
+        raw.update<2, 0>(buf);
+        if((raw.svid < 1) || (raw.svid > 32)){return -1;}
+        break;
+      default:
+        return -1;
+    }
+    almanac_t almanac;
+    *self = (GPS_SpaceNode<FloatT>::SatelliteProperties::Ephemeris)(almanac = raw);
+    return self->svid;
+  }
+  /**
+   * Return broadcasted raw data of almanac data.
+   * @param buf_brdc pointer to store raw data of subframe 4 or 5.
+   * Each 30bit (MSB 2 bits are padding) length word is stored in each successive address of the pointer.
+   * @param t GPS time at broadcasting
+   */
+  void dump_almanac(unsigned int buf_brdc[10], const GPS_Time<FloatT> &t){
+    typedef typename GPS_SpaceNode<FloatT>
+        ::BroadcastedMessage<unsigned int, 30> dump_t;
+    dump_t::how_set(buf_brdc, t);
+    typedef GPS_SpaceNode<FloatT>::SatelliteProperties::Almanac almanac_t;
+    almanac_t almanac;
+    almanac_t::raw_t raw;
+    (raw = (almanac = *self)).dump<2, 0>(buf_brdc);
+  }
+  %typemap(out) constellation_res_t {
+    %append_output(SWIG_NewPointerObj((new System_XYZ<FloatT, WGS84>($1.position)), 
+        $descriptor(System_XYZ<FloatT, WGS84> *), SWIG_POINTER_OWN));
+    %append_output(SWIG_NewPointerObj((new System_XYZ<FloatT, WGS84>($1.velocity)), 
+        $descriptor(System_XYZ<FloatT, WGS84> *), SWIG_POINTER_OWN));
+    %append_output(swig::from($1.clock_error));
+    %append_output(swig::from($1.clock_error_dot));
+  }
+  typename GPS_Ephemeris<FloatT>::constellation_res_t constellation(
+      const GPS_Time<FloatT> &t_tx, const FloatT &dt_transit = 0) const {
+    typename GPS_SpaceNode<FloatT>::SatelliteProperties::constellation_t pv(
+        self->constellation(t_tx, dt_transit, true));
+    typename GPS_Ephemeris<FloatT>::constellation_res_t res = {
+        pv.position, pv.velocity, self->clock_error(t_tx), self->clock_error_dot(t_tx)};
+    return res;
+  }
+#if defined(SWIGRUBY)
+  %rename("consistent?") is_consistent;
+  %rename("valid?") is_valid;
+#endif
+}
+
+%extend GPS_SpaceNode {
+  %fragment(SWIG_Traits_frag(FloatT));
+  %typemap(out) const Ionospheric_UTC_Parameters & {
+    %set_output(SWIG_NewPointerObj(
+        %reinterpret_cast($1, GPS_Ionospheric_UTC_Parameters<FloatT> *),
+        $descriptor(GPS_Ionospheric_UTC_Parameters<FloatT> *), 0));
+  }
+  %ignore satellites() const;
+  %ignore satellite(const int &);
+  void register_ephemeris(
+      const int &prn, const GPS_Ephemeris<FloatT> &eph,
+      const int &priority_delta = 1){
+    self->satellite(prn).register_ephemeris(eph, priority_delta);
+  }
+  GPS_Ephemeris<FloatT> ephemeris(const int &prn) const {
+    return GPS_Ephemeris<FloatT>(
+        %const_cast(self, GPS_SpaceNode<FloatT> *)->satellite(prn).ephemeris());
+  }
+  %typemap(out) pierce_point_res_t {
+    %append_output(swig::from($1.latitude));
+    %append_output(swig::from($1.longitude));
+  }
+  int read(const char *fname) {
+    std::fstream fin(fname, std::ios::in | std::ios::binary);
+    return RINEX_NAV_Reader<FloatT>::read_all(fin, *self);
+  }
+}
+
+%include navigation/GPS.h
+
+%inline %{
+template <class FloatT>
+struct GLONASS_Ephemeris 
+    : public GLONASS_SpaceNode<FloatT>::SatelliteProperties::Ephemeris_with_GPS_Time {
+  typedef typename GLONASS_SpaceNode<FloatT>::SatelliteProperties::Ephemeris_with_GPS_Time eph_t;
+  unsigned int super_frame, has_string;
+  typename eph_t::raw_t raw;
+  void invalidate() {
+    super_frame = 0;
+    has_string = 0;
+  }
+  bool is_consistent() const {
+    return has_string == 0x1F;
+  }
+  bool is_valid(const GPS_Time<FloatT> &t) const {
+    return is_consistent() && eph_t::is_valid(t);
+  }
+  GLONASS_Ephemeris() : eph_t() {
+    invalidate();
+  }
+  GLONASS_Ephemeris(const eph_t &eph) 
+      : eph_t(eph),
+      super_frame(0), has_string(0), raw() {
+    raw = *this;
+    has_string = 0x1F;
+  }
+};
+%}
+%extend GLONASS_Ephemeris {
+  MAKE_ACCESSOR(svid, unsigned int);
+  
+  MAKE_ACCESSOR(freq_ch, int); // frequency channel to be configured
+  MAKE_ACCESSOR(t_k, unsigned int);
+  MAKE_ACCESSOR(t_b, unsigned int);
+  MAKE_ACCESSOR(M, unsigned int);
+  MAKE_ACCESSOR(gamma_n, FloatT);
+  MAKE_ACCESSOR(tau_n, FloatT);
+
+  MAKE_ACCESSOR(xn, FloatT); MAKE_ACCESSOR(xn_dot, FloatT); MAKE_ACCESSOR(xn_ddot, FloatT);
+  MAKE_ACCESSOR(yn, FloatT); MAKE_ACCESSOR(yn_dot, FloatT); MAKE_ACCESSOR(yn_ddot, FloatT);
+  MAKE_ACCESSOR(zn, FloatT); MAKE_ACCESSOR(zn_dot, FloatT); MAKE_ACCESSOR(zn_ddot, FloatT);
+
+  MAKE_ACCESSOR(B_n, unsigned int);
+  MAKE_ACCESSOR(p, unsigned int);
+  MAKE_ACCESSOR(N_T, unsigned int);
+  MAKE_ACCESSOR(F_T, FloatT);
+  MAKE_ACCESSOR(n, unsigned int);
+  MAKE_ACCESSOR(delta_tau_n, FloatT);
+  MAKE_ACCESSOR(E_n, unsigned int);
+  MAKE_ACCESSOR(P1, unsigned int);
+  MAKE_ACCESSOR(P2, bool);
+  MAKE_ACCESSOR(P4, bool);
+
+  MAKE_ACCESSOR(tau_c, FloatT);
+  MAKE_ACCESSOR(tau_GPS, FloatT);
+  
+  FloatT frequency_L1() const {
+    return self->L1_frequency();
+  };
+  FloatT frequency_L2() const {
+    return self->L2_frequency();
+  };
+  GPS_Time<FloatT> base_time() const {
+    return self->base_time();
+  }
+
+  //MAKE_ACCESSOR(l_n, bool); // exists in both Ephemeris and Time_Properties
+
+  MAKE_ARRAY_INPUT(const unsigned int, buf, SWIG_AsVal(unsigned int));
+  bool parse(const unsigned int buf[4], const unsigned int &leap_seconds = 0){
+    typedef typename GLONASS_SpaceNode<FloatT>
+        ::template BroadcastedMessage<unsigned int> parser_t;
+    unsigned int super_frame(buf[3] >> 16), frame(buf[3] & 0xF), string_no(parser_t::m(buf));
+    unsigned int has_string(self->has_string);
+    if((has_string > 0) && (self->super_frame != super_frame)){
+      has_string = 0; // clean up
+    }
+    self->super_frame = super_frame;
+    has_string |= (0x1 << (string_no - 1));
+    switch(string_no){
+      case 1: self->raw.template update_string1<0, 0>(buf); break;
+      case 2: self->raw.template update_string2<0, 0>(buf); break;
+      case 3: self->raw.template update_string3<0, 0>(buf); break;
+      case 4: self->raw.template update_string4<0, 0>(buf); break;
+      case 5: {
+        self->raw.template update_string5<0, 0>(buf);
+        if(frame == 4){
+          // TODO: require special care for 50th frame? @see Table 4.9 note (4)
+        }
+        break;
+      }
+    }
+    bool updated(false);
+    if((has_string == 0x1F) && (has_string != self->has_string)){
+      updated = true;
+      // All ephemeris and time info. in the same super frame has been acquired, 
+      // and this block is called once per one same super frame.
+      // Ephemeris_with_Time::raw_t =(cast)=> Ephemeris_with_Time => Ephemeris_with_GPS_Time
+      static_cast<GLONASS_Ephemeris<FloatT>::eph_t &>(*self) 
+          = GLONASS_Ephemeris<FloatT>::eph_t(self->raw);
+      self->t_b_gps += leap_seconds;
+    }
+    self->has_string = has_string;
+    return updated;
+  }
+  %apply unsigned int buf_brdc[ANY] {
+      unsigned int buf_str1[3], unsigned int buf_str2[3], unsigned int buf_str3[3],
+      unsigned int buf_str4[3], unsigned int buf_str5[3]};
+  /**
+   * Return broadcasted raw data of GLONASS ephemeris data.
+   * @param buf_str1 pointer to store raw data of string 1.
+   * 85bit length data (LSB 11 bits are padding) is stored in successive address of the pointer.
+   * @param buf_str2 pointer to store raw data of string 2. Its structue is same as str1.
+   * @param buf_str3 pointer to store raw data of string 3. Its structue is same as str1.
+   * @param buf_str4 pointer to store raw data of string 4. Its structue is same as str1.
+   * @param buf_str5 pointer to store raw data of string 5. Its structue is same as str1.
+   * @param t GPS time at broadcasting
+   */
+  void dump(
+      unsigned int buf_str1[3], unsigned int buf_str2[3], unsigned int buf_str3[3],
+      unsigned int buf_str4[3], unsigned int buf_str5[3],
+      const GPS_Time<FloatT> &t){
+    typename GLONASS_Ephemeris<FloatT>::eph_t::raw_t raw;
+    raw = *self;
+    unsigned int *buf[4] = {buf_str1, buf_str2, buf_str3, buf_str4};
+    for(int i(0); i < 4; ++i){
+      raw.GLONASS_Ephemeris<FloatT>::Ephemeris::raw_t::dump<0, 0>(buf[i], i + 1);
+    }
+    raw.GLONASS_Ephemeris<FloatT>::TimeProperties::raw_t::dump<0, 0>(buf_str5);
+  }
+  typename GPS_Ephemeris<FloatT>::constellation_res_t constellation(
+      const GPS_Time<FloatT> &t_tx, const FloatT &dt_transit = 0) const {
+    typename GPS_SpaceNode<FloatT>::SatelliteProperties::constellation_t pv(
+        self->constellation(t_tx, dt_transit));
+    typename GPS_Ephemeris<FloatT>::constellation_res_t res = {
+        pv.position, pv.velocity, self->clock_error(t_tx), self->clock_error_dot()};
+    return res;
+  }
+#if defined(SWIGRUBY)
+  %rename("consistent?") is_consistent;
+  %rename("valid?") is_valid;
+  %rename("in_range?") is_in_range;
+#endif
+  bool is_in_range(const GPS_Time<FloatT> &t) const {
+    // "invalidate()" is used to make raw and converted data inconsistent.
+    return self->is_valid(t);
+  }
+}
+
+%extend GLONASS_SpaceNode {
+  %fragment(SWIG_Traits_frag(FloatT));
+  %ignore satellites() const;
+  %ignore satellite(const int &);
+  %ignore latest_ephemeris() const;
+  void register_ephemeris(
+      const int &prn, const GLONASS_Ephemeris<FloatT> &eph,
+      const int &priority_delta = 1){
+    self->satellite(prn).register_ephemeris(eph, priority_delta);
+  }
+  GLONASS_Ephemeris<FloatT> ephemeris(const int &prn) const {
+    return GLONASS_Ephemeris<FloatT>(
+        %const_cast(self, GLONASS_SpaceNode<FloatT> *)->satellite(prn).ephemeris());
+  }
+  int read(const char *fname) {
+    std::fstream fin(fname, std::ios::in | std::ios::binary);
+    typename RINEX_NAV_Reader<FloatT>::space_node_list_t list = {NULL};
+    list.glonass = self;
+    return RINEX_NAV_Reader<FloatT>::read_all(fin, list);
+  }
+}
+
+%include navigation/GLONASS.h
+
+%extend GPS_User_PVT {
+  %ignore solver_t;
+  %ignore base_t;
+  %ignore proxy_t;
+  %ignore linear_solver;
+  %ignore GPS_User_PVT(const base_t &);
+  MAKE_VECTOR2ARRAY(int);
+#ifdef SWIGRUBY
+  %rename("position_solved?") position_solved;
+  %rename("velocity_solved?") velocity_solved;
+#endif
+  %fragment(SWIG_Traits_frag(FloatT));
+  %typemap(in, numinputs=0) const typename base_t::detection_t ** (typename base_t::detection_t *temp) {
+    $1 = &temp;
+  }
+  %typemap(argout) const typename base_t::detection_t ** {
+    if((*$1)->valid){
+      %append_output(swig::from((*$1)->wssr));
+      %append_output(swig::from((*$1)->wssr_sf));
+      %append_output(swig::from((*$1)->weight_max));
+      %append_output(swig::from((*$1)->slope_HV[0].max));
+      %append_output(SWIG_From(int)(((*$1)->slope_HV[0].prn)));
+      %append_output(swig::from((*$1)->slope_HV[1].max));
+      %append_output(SWIG_From(int)(((*$1)->slope_HV[1].prn)));
+    }
+  }
+  %typemap(in, numinputs=0) const typename base_t::exclusion_t ** (typename base_t::exclusion_t *temp) {
+    $1 = &temp;
+  }
+  %typemap(argout) const typename base_t::exclusion_t ** {
+    if((*$1)->valid){
+      %append_output(SWIG_From(int)(((*$1)->excluded)));
+      %append_output(SWIG_NewPointerObj(
+          (new System_XYZ<FloatT, WGS84>((*$1)->user_position.xyz)),
+          $descriptor(System_XYZ<FloatT, WGS84>), SWIG_POINTER_OWN));
+      %append_output(SWIG_NewPointerObj(
+          (new System_LLH<FloatT, WGS84>((*$1)->user_position.llh)),
+          $descriptor(System_LLH<FloatT, WGS84>), SWIG_POINTER_OWN));
+    }
+  }
+}
+%inline %{
+template <class FloatT>
+struct GPS_User_PVT 
+    : protected GPS_Solver_RAIM_LSR<FloatT,
+      GPS_Solver_Base_Debug<FloatT, GPS_Solver_Base<FloatT> > >::user_pvt_t {
+  typedef GPS_Solver_RAIM_LSR<FloatT, 
+      GPS_Solver_Base_Debug<FloatT, GPS_Solver_Base<FloatT> > > solver_t;
+  typedef typename solver_t::user_pvt_t base_t;
+  GPS_User_PVT() : base_t() {}
+  GPS_User_PVT(const base_t &base) : base_t(base) {}
+  enum {
+    ERROR_NO = 0,
+    ERROR_UNSOLVED,
+    ERROR_INVALID_IONO_MODEL,
+    ERROR_INSUFFICIENT_SATELLITES,
+    ERROR_POSITION_LS,
+    ERROR_POSITION_NOT_CONVERGED,
+    ERROR_DOP,
+    ERROR_VELOCITY_SKIPPED,
+    ERROR_VELOCITY_INSUFFICIENT_SATELLITES,
+    ERROR_VELOCITY_LS,
+  };
+  int error_code() const {return (int)(base_t::error_code);}
+  const GPS_Time<FloatT> &receiver_time() const {return base_t::receiver_time;}
+  const System_XYZ<FloatT, WGS84> &xyz() const {return base_t::user_position.xyz;}
+  const System_LLH<FloatT, WGS84> &llh() const {return base_t::user_position.llh;}
+  const FloatT &receiver_error() const {return base_t::receiver_error;}
+  const System_ENU<FloatT, WGS84> &velocity() const {return base_t::user_velocity_enu;}
+  const FloatT &receiver_error_rate() const {return base_t::receiver_error_rate;}
+  const FloatT &gdop() const {return base_t::dop.g;}
+  const FloatT &pdop() const {return base_t::dop.p;}
+  const FloatT &hdop() const {return base_t::dop.h;}
+  const FloatT &vdop() const {return base_t::dop.v;}
+  const FloatT &tdop() const {return base_t::dop.t;}
+  const unsigned int &used_satellites() const {return base_t::used_satellites;}
+  std::vector<int> used_satellite_list() const {return base_t::used_satellite_mask.indices_one();}
+  bool position_solved() const {return base_t::position_solved();}
+  bool velocity_solved() const {return base_t::velocity_solved();}
+  
+  const Matrix_Frozen<FloatT, Array2D_Dense<FloatT> > &G() const {return base_t::G;}
+  const Matrix_Frozen<FloatT, Array2D_Dense<FloatT> > &W() const {return base_t::W;}
+  const Matrix_Frozen<FloatT, Array2D_Dense<FloatT> > &delta_r() const {return base_t::delta_r;}
+  struct proxy_t : public solver_t {
+    typedef typename solver_t
+        ::template linear_solver_t<Matrix<FloatT, Array2D_Dense<FloatT> > >
+        linear_solver_t;
+  };
+  Matrix<FloatT, Array2D_Dense<FloatT> > G_enu() const {
+    return proxy_t::linear_solver_t::rotate_G(base_t::G, base_t::user_position.ecef2enu());
+  }
+  typename proxy_t::linear_solver_t::partial_t linear_solver() const {
+    return typename proxy_t::linear_solver_t(base_t::G, base_t::W, base_t::delta_r)
+        .partial(used_satellites());
+  }
+  Matrix<FloatT, Array2D_Dense<FloatT> > C() const {
+    return linear_solver().C();
+  }
+  Matrix<FloatT, Array2D_Dense<FloatT> > C_enu() const {
+    return proxy_t::linear_solver_t::rotate_C(C(), base_t::user_position.ecef2enu());
+  }
+  Matrix<FloatT, Array2D_Dense<FloatT> > S() const {
+    Matrix<FloatT, Array2D_Dense<FloatT> > res;
+    linear_solver().least_square(res);
+    return res;
+  }
+  Matrix<FloatT, Array2D_Dense<FloatT> > S_enu(
+      const Matrix<FloatT, Array2D_Dense<FloatT> > &s) const {
+    return proxy_t::linear_solver_t::rotate_S(s, base_t::user_position.ecef2enu());
+  }
+  Matrix<FloatT, Array2D_Dense<FloatT> > S_enu() const {
+    return S_enu(S());
+  }
+  Matrix<FloatT, Array2D_Dense<FloatT> > slope_HV(
+      const Matrix<FloatT, Array2D_Dense<FloatT> > &s) const {
+    return linear_solver().slope_HV(s);
+  }
+  Matrix<FloatT, Array2D_Dense<FloatT> > slope_HV() const {
+    return slope_HV(S());
+  }
+  Matrix<FloatT, Array2D_Dense<FloatT> > slope_HV_enu(
+      const Matrix<FloatT, Array2D_Dense<FloatT> > &s) const {
+    return linear_solver().slope_HV(s, base_t::user_position.ecef2enu());
+  }
+  Matrix<FloatT, Array2D_Dense<FloatT> > slope_HV_enu() const {
+    return slope_HV_enu(S());
+  }
+  
+  void fd(const typename base_t::detection_t **out) const {*out = &(base_t::FD);}
+  void fde_min(
+      const typename base_t::detection_t **out0, 
+      const typename base_t::exclusion_t **out1) const {
+    *out0 = *out1 = &(base_t::FDE_min);
+  }
+  void fde_2nd(
+      const typename base_t::detection_t **out0, 
+      const typename base_t::exclusion_t **out1) const {
+    *out0 = *out1 = &(base_t::FDE_2nd);
+  }
+};
+%}
+
+%extend GPS_Measurement {
+  %ignore items_t;
+  %ignore items;
+  %exception each {
+#ifdef SWIGRUBY
+    if(!rb_block_given_p()){
+      return rb_enumeratorize(self, ID2SYM(rb_intern("each")), argc, argv);
+    }
+#endif
+    try {
+      $action
+    } catch (const native_exception &e) {
+      e.regenerate();
+      SWIG_fail;
+    } catch (const std::exception& e) {
+      SWIG_exception_fail(SWIG_RuntimeError, e.what());
+    }
+  }
+  %fragment(SWIG_Traits_frag(FloatT));
+  void each() const {
+    for(typename GPS_Measurement<FloatT>::items_t::const_iterator
+          it(self->items.begin()), it_end(self->items.end());
+        it != it_end; ++it){
+      for(typename GPS_Measurement<FloatT>::items_t::mapped_type::const_iterator 
+            it2(it->second.begin()), it2_end(it->second.end());
+          it2 != it2_end; ++it2){
+#ifdef SWIGRUBY
+        VALUE values[] = {
+          SWIG_From(int)(it->first), 
+          SWIG_From(int)(it2->first),
+          swig::from(it2->second)
+        };
+        yield_throw_if_error(3, values);
+#endif
+      }
+    }
+  }
+  %fragment(SWIG_Traits_frag(GPS_Measurement<FloatT>), "header",
+      fragment=SWIG_Traits_frag(FloatT)){
+    namespace swig {
+      template <>
+      bool check<GPS_Measurement<FloatT> >(SWIG_Object obj) {
+#ifdef SWIGRUBY
+        return RB_TYPE_P(obj, T_ARRAY) || RB_TYPE_P(obj, T_HASH);
+#else
+        return false;
+#endif
+      }
+      template <>
+      int asval(SWIG_Object obj, GPS_Measurement<FloatT> *val) {
+#ifdef SWIGRUBY
+        if(RB_TYPE_P(obj, T_ARRAY)){
+          int i(0), i_end(RARRAY_LEN(obj));
+          VALUE values;
+          for(; i < i_end; ++i){
+            values = RARRAY_AREF(obj, i);
+            if((!RB_TYPE_P(values, T_ARRAY)) || (RARRAY_LEN(values) < 3)){
+              break;
+            }
+            int prn, key;
+            FloatT v;
+            if((!SWIG_IsOK(SWIG_AsVal(int)(RARRAY_AREF(values, 0), &prn)))
+                || (!SWIG_IsOK(SWIG_AsVal(int)(RARRAY_AREF(values, 1), &key)))
+                || (!SWIG_IsOK(swig::asval(RARRAY_AREF(values, 2), &v)))){
+              break;
+            }
+            val->add(prn, key, v);
+          }
+          if(i < i_end){
+            SWIG_exception(SWIG_TypeError, 
+                std::string("Unexpected input [").append(std::to_string(i)).append("]: ")
+                  .append(inspect_str(values)).c_str());
+          }
+          return SWIG_OK;
+        }else if(RB_TYPE_P(obj, T_HASH)){
+          struct arg_t {
+            GPS_Measurement<FloatT> *meas;
+            int prn;
+            static int iter2(VALUE v_k, VALUE v_v, VALUE v_arg){
+              int k;
+              FloatT v;
+              arg_t *arg(reinterpret_cast<arg_t *>(v_arg));
+              if((!SWIG_IsOK(SWIG_AsVal(int)(v_k, &k)))
+                  || (!SWIG_IsOK(swig::asval(v_v, &v)))){
+                SWIG_exception(SWIG_TypeError, 
+                    std::string("Unexpected input @ PRN").append(std::to_string(arg->prn)).append(": [")
+                      .append(inspect_str(v_k)).append(", ")
+                      .append(inspect_str(v_v)).append("]").c_str());
+              }
+              arg->meas->add(arg->prn, k, v);
+              return ST_CONTINUE;
+            }
+            static int iter1(VALUE v_prn, VALUE v_key_value, VALUE v_arg){
+              arg_t *arg(reinterpret_cast<arg_t *>(v_arg));
+              if((!RB_TYPE_P(v_key_value, T_HASH))
+                  || (!SWIG_IsOK(SWIG_AsVal(int)(v_prn, &(arg->prn))))){
+                SWIG_exception(SWIG_TypeError, 
+                    std::string("Unexpected input @ {")
+                      .append(inspect_str(v_prn)).append(" => ")
+                      .append(inspect_str(v_key_value)).append("}").c_str());
+              }
+              rb_hash_foreach(v_key_value,
+#if RUBY_API_VERSION < 20700
+                  // @see https://docs.ruby-lang.org/ja/latest/doc/news=2f2_7_0.html
+                  (int (*)(ANYARGS))
+#endif
+                  arg_t::iter2, v_arg);
+              return ST_CONTINUE;
+            }
+          } arg = {val};
+          rb_hash_foreach(obj,
+#if RUBY_API_VERSION < 20700
+              (int (*)(ANYARGS))
+#endif
+              arg_t::iter1, reinterpret_cast<VALUE>(&arg));
+          return SWIG_OK;
+        }
+#endif
+        return SWIG_ERROR;
+      }
+#ifdef SWIGRUBY
+      template <>
+      VALUE from(const GPS_Measurement<FloatT>::items_t::mapped_type &val) {
+        VALUE per_sat(rb_hash_new());
+        for(typename GPS_Measurement<FloatT>::items_t::mapped_type::const_iterator 
+              it(val.begin()), it_end(val.end());
+            it != it_end; ++it){
+          rb_hash_aset(per_sat, SWIG_From(int)(it->first), swig::from(it->second));
+        }
+        return per_sat;
+      }
+#endif
+    }
+  }
+  %fragment(SWIG_Traits_frag(GPS_Measurement<FloatT>));
+#ifdef SWIGRUBY
+  VALUE to_hash() const {
+    VALUE res(rb_hash_new());
+    for(typename GPS_Measurement<FloatT>::items_t::const_iterator
+          it(self->items.begin()), it_end(self->items.end());
+        it != it_end; ++it){
+      rb_hash_aset(res, SWIG_From(int)(it->first), swig::from(it->second));
+    }
+    return res;
+  }
+#endif
+  %typemap(typecheck,precedence=SWIG_TYPECHECK_POINTER) const GPS_Measurement<FloatT> & {
+    $1 = SWIG_CheckState(SWIG_ConvertPtr($input, (void **)0, $1_descriptor, 0))
+        || swig::check<GPS_Measurement<FloatT> >($input);
+  }
+  %typemap(in) const GPS_Measurement<FloatT> & (GPS_Measurement<FloatT> temp) {
+    if((!SWIG_IsOK(SWIG_ConvertPtr($input, (void **)&$1, $1_descriptor, 0)))
+        && (!SWIG_IsOK(swig::asval($input, ($1 = &temp))))){
+      SWIG_exception(SWIG_TypeError, "in method '$symname', expecting type $*1_ltype");
+    }
+  }
+}
+%copyctor GPS_Measurement;
+#ifdef SWIGRUBY
+%mixin GPS_Measurement "Enumerable";
+#endif
+%inline {
+template <class FloatT>
+struct GPS_Measurement {
+  typedef std::map<int, std::map<int, FloatT> > items_t;
+  items_t items;
+  enum {
+    L1_PSEUDORANGE,
+    L1_DOPPLER,
+    L1_CARRIER_PHASE,
+    L1_RANGE_RATE,
+    L1_PSEUDORANGE_SIGMA,
+    L1_DOPPLER_SIGMA,
+    L1_CARRIER_PHASE_SIGMA,
+    L1_RANGE_RATE_SIGMA,
+    L1_SIGNAL_STRENGTH_dBHz,
+    L1_LOCK_SEC,
+    L1_FREQUENCY,
+    ITEMS_PREDEFINED,
+  };
+  void add(const int &prn, const int &key, const FloatT &value){
+    items[prn][key] = value;
+  }
+};
+}
+
+%extend GPS_SolverOptions_Common {
+%define MAKE_ACCESSOR2(name, type)
+%rename(%str(name ## =)) set_ ## name;
+type set_ ## name (const type &v) {
+  return self->cast_general()->name = v;
+}
+%rename(%str(name)) get_ ## name;
+const type &get_ ## name () const {
+  return self->cast_general()->name;
+}
+%enddef
+  MAKE_ACCESSOR2(elevation_mask, FloatT);
+  MAKE_ACCESSOR2(residual_mask, FloatT);
+#undef MAKE_ACCESSOR2
+  MAKE_VECTOR2ARRAY(int);
+  %ignore cast_base;
+}
+%inline %{
+template <class FloatT>
+struct GPS_SolverOptions_Common {
+  virtual ~GPS_SolverOptions_Common() {}
+  virtual GPS_Solver_GeneralOptions<FloatT> *cast_general() = 0;
+  virtual const GPS_Solver_GeneralOptions<FloatT> *cast_general() const = 0;
+};
+%}
+
+%extend GPS_SolverOptions {
+  %ignore base_t;
+  %ignore cast_general;
+  MAKE_VECTOR2ARRAY(int);
+}
+%inline %{
+template <class FloatT>
+struct GPS_SolverOptions 
+    : public GPS_SinglePositioning<FloatT>::options_t, 
+    GPS_SolverOptions_Common<FloatT> {
+  typedef typename GPS_SinglePositioning<FloatT>::options_t base_t;
+  void exclude(const int &prn){base_t::exclude_prn.set(prn);}
+  void include(const int &prn){base_t::exclude_prn.reset(prn);}
+  std::vector<int> excluded() const {return base_t::exclude_prn.excluded();}
+  GPS_Solver_GeneralOptions<FloatT> *cast_general(){return this;}
+  const GPS_Solver_GeneralOptions<FloatT> *cast_general() const {return this;}
+};
+%}
+
+%extend GLONASS_SolverOptions {
+  %ignore base_t;
+  %ignore cast_general;
+  MAKE_VECTOR2ARRAY(int);
+}
+%inline %{
+template <class FloatT>
+struct GLONASS_SolverOptions 
+    : public GLONASS_SinglePositioning<FloatT>::options_t, 
+    GPS_SolverOptions_Common<FloatT> {
+  typedef typename GLONASS_SinglePositioning<FloatT>::options_t base_t;
+  void exclude(const int &prn){base_t::exclude_prn.set(prn);}
+  void include(const int &prn){base_t::exclude_prn.reset(prn);}
+  std::vector<int> excluded() const {return base_t::exclude_prn.excluded();}
+  GPS_Solver_GeneralOptions<FloatT> *cast_general(){return this;}
+  const GPS_Solver_GeneralOptions<FloatT> *cast_general() const {return this;}
+};
+%}
+
+%header {
+template <class FloatT>
+struct GPS_RangeCorrector
+    : public GPS_Solver_Base<FloatT>::range_corrector_t {
+  SWIG_Object callback;
+  GPS_RangeCorrector(const SWIG_Object &callback_)
+      : GPS_Solver_Base<FloatT>::range_corrector_t(),
+      callback(callback_) {}
+  bool is_available(const typename GPS_Solver_Base<FloatT>::gps_time_t &t) const {
+    return false;
+  }
+  FloatT *calculate(
+      const typename GPS_Solver_Base<FloatT>::gps_time_t &t, 
+      const typename GPS_Solver_Base<FloatT>::pos_t &usr_pos, 
+      const typename GPS_Solver_Base<FloatT>::enu_t &sat_rel_pos,
+      FloatT &buf) const {
+    return NULL;
+  }
+};
+}
+
+%{
+template <class BaseT, class HookT>
+struct HookableSolver : public BaseT {
+  typedef BaseT base_t;
+  HookT *hook;
+  HookableSolver(const BaseT &base) : BaseT(base), hook(NULL) {}
+  virtual typename base_t::relative_property_t relative_property(
+      const typename base_t::prn_t &prn,
+      const typename base_t::measurement_t::mapped_type &measurement,
+      const typename base_t::float_t &receiver_error,
+      const typename base_t::gps_time_t &time_arrival,
+      const typename base_t::pos_t &usr_pos,
+      const typename base_t::xyz_t &usr_vel) const {
+    typename base_t::relative_property_t res(
+        base_t::relative_property(
+          prn, measurement, receiver_error, time_arrival,
+          usr_pos, usr_vel));
+    if(hook){
+      res = hook->relative_property(
+          prn, measurement, receiver_error, time_arrival,
+          usr_pos, usr_vel,
+          res);
+    }
+    return res;
+  }
+  virtual typename base_t::satellite_t select_satellite(
+      const typename base_t::prn_t &prn,
+      const typename base_t::gps_time_t &time) const {
+    typename base_t::satellite_t res(base_t::select_satellite(prn, time));
+    if(hook){
+      res = hook->select_satellite(prn, time, res);
+    }
+    return res;
+  }
+};
+%}
+
+%extend GPS_Solver {
+  %ignore super_t;
+  %ignore base_t;
+  %ignore gps_t;
+  %ignore gps;
+  %ignore glonass_t;
+  %ignore glonass;
+  %ignore select;
+  %ignore relative_property;
+  %ignore select_satellite;
+  %ignore update_position_solution;
+  %ignore user_correctors_t;
+  %ignore user_correctors;
+  %immutable hooks;
+  %ignore mark;
+  %fragment("hook"{GPS_Solver<FloatT>}, "header",
+      fragment=SWIG_From_frag(int),
+      fragment=SWIG_Traits_frag(FloatT),
+      fragment=SWIG_Traits_frag(GPS_Measurement<FloatT>)){
+    template <>
+    GPS_Solver<FloatT>::base_t::relative_property_t
+        GPS_Solver<FloatT>::relative_property(
+          const GPS_Solver<FloatT>::base_t::prn_t &prn,
+          const GPS_Solver<FloatT>::base_t::measurement_t::mapped_type &measurement,
+          const GPS_Solver<FloatT>::base_t::float_t &receiver_error,
+          const GPS_Solver<FloatT>::base_t::gps_time_t &time_arrival,
+          const GPS_Solver<FloatT>::base_t::pos_t &usr_pos,
+          const GPS_Solver<FloatT>::base_t::xyz_t &usr_vel,
+          const GPS_Solver<FloatT>::base_t::relative_property_t &res_orig) const {
+      union {
+        base_t::relative_property_t prop;
+        FloatT values[7];
+      } res = {res_orig};
+#ifdef SWIGRUBY
+      do{
+        static const VALUE key(ID2SYM(rb_intern("relative_property")));
+        static const int prop_items(sizeof(res.values) / sizeof(res.values[0]));
+        VALUE hook(rb_hash_lookup(hooks, key));
+        if(NIL_P(hook)){break;}
+        FloatT weight((res.prop.range_sigma > 0) 
+            ? (1. / std::pow(res.prop.range_sigma, 2)) // weight=1/(sigma^2)
+            : res.prop.range_sigma);
+        VALUE values[] = {
+            SWIG_From(int)(prn), // prn
+            rb_ary_new_from_args(prop_items, // relative_property
+              swig::from(weight),
+              swig::from(res.prop.range_corrected),
+              swig::from(res.prop.range_residual),
+              swig::from(res.prop.rate_relative_neg),
+              swig::from(res.prop.los_neg[0]),
+              swig::from(res.prop.los_neg[1]),
+              swig::from(res.prop.los_neg[2])),
+            swig::from(measurement), // measurement => Hash
+            swig::from(receiver_error), // receiver_error
+            SWIG_NewPointerObj( // time_arrival
+              new base_t::gps_time_t(time_arrival), $descriptor(GPS_Time<FloatT> *), SWIG_POINTER_OWN),
+            SWIG_NewPointerObj( // usr_pos.xyz
+              new base_t::xyz_t(usr_pos.xyz), $descriptor(System_XYZ<FloatT, WGS84> *), SWIG_POINTER_OWN),
+            SWIG_NewPointerObj( // usr_vel
+              new base_t::xyz_t(usr_vel), $descriptor(System_XYZ<FloatT, WGS84> *), SWIG_POINTER_OWN)};
+        VALUE res_hook(proc_call_throw_if_error(hook, sizeof(values) / sizeof(values[0]), values));
+        if((!RB_TYPE_P(res_hook, T_ARRAY))
+            || (RARRAY_LEN(res_hook) != prop_items)){
+          throw std::runtime_error(
+              std::string("[d * ").append(std::to_string(prop_items))
+                .append("] is expected (d: " %str(FloatT) "), however ")
+                .append(inspect_str(res_hook)));
+        }
+        for(int i(0); i < prop_items; ++i){
+          VALUE v(RARRAY_AREF(res_hook, i));
+          if(!SWIG_IsOK(swig::asval(v, &res.values[i]))){
+            throw std::runtime_error(
+                std::string(%str(FloatT) " is exepcted, however ")
+                  .append(inspect_str(v))
+                  .append(" @ [").append(std::to_string(i)).append("]"));
+          }
+        }
+        if(res.values[0] > 0){
+          res.values[0] = std::pow(1. / res.values[0], 0.5); // sigma=(1/weight)^0.5
+        }
+      }while(false);
+#endif
+      return res.prop;
+    }
+    template <>
+    bool GPS_Solver<FloatT>::update_position_solution(
+        const GPS_Solver<FloatT>::base_t::geometric_matrices_t &geomat,
+        GPS_Solver<FloatT>::base_t::user_pvt_t &res) const {
+#ifdef SWIGRUBY
+      do{
+        static const VALUE key(ID2SYM(rb_intern("update_position_solution")));
+        VALUE hook(rb_hash_lookup(hooks, key));
+        if(NIL_P(hook)){break;}
+        base_t::geometric_matrices_t &geomat_(
+            %const_cast(geomat, base_t::geometric_matrices_t &));
+        VALUE values[] = {
+            SWIG_NewPointerObj(&geomat_.G,
+              $descriptor(Matrix<FloatT, Array2D_Dense<FloatT>, MatrixViewBase<> > *), 0),
+            SWIG_NewPointerObj(&geomat_.W,
+              $descriptor(Matrix<FloatT, Array2D_Dense<FloatT>, MatrixViewBase<> > *), 0),
+            SWIG_NewPointerObj(&geomat_.delta_r,
+              $descriptor(Matrix<FloatT, Array2D_Dense<FloatT>, MatrixViewBase<> > *), 0),
+            SWIG_NewPointerObj(&res,
+              $descriptor(GPS_User_PVT<FloatT> *), 0)};
+        proc_call_throw_if_error(hook, sizeof(values) / sizeof(values[0]), values);
+      }while(false);
+#endif
+      return super_t::update_position_solution(geomat, res);
+    }
+    template <>
+    GPS_Solver<FloatT>::base_t::satellite_t GPS_Solver<FloatT>::select_satellite(
+        const GPS_Solver<FloatT>::base_t::prn_t &prn,
+        const GPS_Solver<FloatT>::base_t::gps_time_t &time,
+        const GPS_Solver<FloatT>::base_t::satellite_t &res_orig) const {
+      GPS_Solver<FloatT>::base_t::satellite_t res(res_orig);
+#ifdef SWIGRUBY
+      if(!res.is_available()){
+        static const VALUE key(ID2SYM(rb_intern("relative_property")));
+        VALUE hook(rb_hash_lookup(hooks, key));
+        if(!NIL_P(hook)){
+          if(!res.impl_xyz){res.impl_xyz = this;}
+          if(!res.impl_t){res.impl_t = this;}
+        }
+      }
+#endif
+      return res;
+    }
+  }
+  %fragment("hook"{GPS_Solver<FloatT>});
+  %ignore update_correction;
+#ifdef SWIGRUBY
+  %fragment("correction"{GPS_Solver<FloatT>}, "header",
+      fragment=SWIG_From_frag(int),
+      fragment=SWIG_Traits_frag(FloatT)){
+    template <>
+    bool GPS_RangeCorrector<FloatT>::is_available(
+        const typename GPS_Solver_Base<FloatT>::gps_time_t &t) const {
+      VALUE values[] = {
+        SWIG_NewPointerObj(
+            %const_cast(&t, GPS_Time<FloatT> *), $descriptor(GPS_Time<FloatT> *), 0),
+      };
+      VALUE res(proc_call_throw_if_error(
+          callback, sizeof(values) / sizeof(values[0]), values));
+      return RTEST(res) ? true : false;
+    }
+    template <>
+    FloatT *GPS_RangeCorrector<FloatT>::calculate(
+        const typename GPS_Solver_Base<FloatT>::gps_time_t &t,
+        const typename GPS_Solver_Base<FloatT>::pos_t &usr_pos, 
+        const typename GPS_Solver_Base<FloatT>::enu_t &sat_rel_pos,
+        FloatT &buf) const {
+      VALUE values[] = {
+        SWIG_NewPointerObj(
+            %const_cast(&t, GPS_Time<FloatT> *),
+            $descriptor(GPS_Time<FloatT> *), 0),
+        SWIG_NewPointerObj(
+            (%const_cast(&usr_pos.xyz, System_XYZ<FloatT, WGS84> *)),
+            $descriptor(System_XYZ<FloatT, WGS84> *), 0),
+        SWIG_NewPointerObj(
+            (%const_cast(&sat_rel_pos, System_ENU<FloatT, WGS84> *)),
+            $descriptor(System_ENU<FloatT, WGS84> *), 0),
+      };
+      VALUE res(proc_call_throw_if_error(
+          callback, sizeof(values) / sizeof(values[0]), values));
+      return SWIG_IsOK(swig::asval(res, &buf)) ? &buf : NULL;
+    }
+    template<>
+    VALUE GPS_Solver<FloatT>::update_correction(
+        const bool &update, const VALUE &hash){
+      typedef range_correction_list_t list_t;
+      static const VALUE k_root[] = {
+        ID2SYM(rb_intern("gps_ionospheric")),
+        ID2SYM(rb_intern("gps_tropospheric")),
+        ID2SYM(rb_intern("glonass_ionospheric")),
+        ID2SYM(rb_intern("glonass_tropospheric")),
+      };
+      static const VALUE k_opt(ID2SYM(rb_intern("options")));
+      static const VALUE k_f_10_7(ID2SYM(rb_intern("f_10_7")));
+      static const VALUE k_known(ID2SYM(rb_intern("known")));
+      struct {
+        VALUE sym;
+        list_t::mapped_type::value_type obj;
+      } item[] = {
+        {ID2SYM(rb_intern("no_correction")), &base_t::no_correction},
+        {ID2SYM(rb_intern("klobuchar")), &this->gps.solver.ionospheric_klobuchar},
+        {ID2SYM(rb_intern("ntcm_gl")), &this->gps.solver.ionospheric_ntcm_gl},
+        {ID2SYM(rb_intern("hopfield")), &this->gps.solver.tropospheric_simplified},
+      };
+      list_t input;
+      if(update){
+        if(!RB_TYPE_P(hash, T_HASH)){
+          throw std::runtime_error(
+              std::string("Hash is expected, however ").append(inspect_str(hash)));
+        }
+        for(std::size_t i(0); i < sizeof(k_root) / sizeof(k_root[0]); ++i){
+          VALUE ary = rb_hash_lookup(hash, k_root[i]);
+          if(NIL_P(ary)){continue;}
+          if(!RB_TYPE_P(ary, T_ARRAY)){
+            ary = rb_ary_new_from_values(1, &ary);
+          }
+          for(int j(0); j < RARRAY_LEN(ary); ++j){
+            std::size_t k(0);
+            VALUE v(rb_ary_entry(ary, j));
+            for(; k < sizeof(item) / sizeof(item[0]); ++k){
+              if(v == item[k].sym){break;}
+            }
+            if(k >= sizeof(item) / sizeof(item[0])){ // other than symbol
+              user_correctors.push_back(GPS_RangeCorrector<FloatT>(v));
+              input[i].push_back(&user_correctors.back());
+            }else{
+              input[i].push_back(item[k].obj);
+            }
+          }
+        }
+        VALUE opt(rb_hash_lookup(hash, k_opt));
+        if(RB_TYPE_P(opt, T_HASH)){
+          swig::asval(rb_hash_lookup(opt, k_f_10_7), // ntcm_gl
+              &this->gps.solver.ionospheric_ntcm_gl.f_10_7);
+        }
+      }
+      list_t output(update_correction(update, input));
+      VALUE res = rb_hash_new();
+      for(list_t::const_iterator it(output.begin()), it_end(output.end());
+          it != it_end; ++it){
+        VALUE k;
+        if((it->first < 0) || (it->first >= (int)(sizeof(k_root) / sizeof(k_root[0])))){
+          k = SWIG_From(int)(it->first);
+        }else{
+          k = k_root[it->first];
+        }
+        VALUE v = rb_ary_new();
+        for(list_t::mapped_type::const_iterator
+              it2(it->second.begin()), it2_end(it->second.end());
+            it2 != it2_end; ++it2){
+          std::size_t i(0);
+          for(; i < sizeof(item) / sizeof(item[0]); ++i){
+            if(*it2 == item[i].obj){break;}
+          }
+          if(i >= sizeof(item) / sizeof(item[0])){ // other than built-in corrector
+            rb_ary_push(v, 
+                reinterpret_cast<const GPS_RangeCorrector<FloatT> *>(*it2)->callback);
+          }else{
+            rb_ary_push(v, item[i].sym);
+          }
+        }
+        rb_hash_aset(res, k, v);
+      }
+      { // common options
+        VALUE opt = rb_hash_new();
+        rb_hash_aset(res, k_opt, opt);
+        rb_hash_aset(opt, k_f_10_7, // ntcm_gl 
+            swig::from(this->gps.solver.ionospheric_ntcm_gl.f_10_7));
+      }
+      { // known models
+        VALUE ary = rb_ary_new_capa((int)(sizeof(item) / sizeof(item[0])));
+        for(std::size_t i(0); i < sizeof(item) / sizeof(item[0]); ++i){
+          rb_ary_push(ary, item[i].sym);
+        }
+        rb_hash_aset(res, k_known, ary);
+      }
+      return res;
+    }
+  }
+  %fragment("correction"{GPS_Solver<FloatT>});
+  %rename("correction") get_correction;
+  %rename("correction=") set_correction;
+  VALUE get_correction() const {
+    return const_cast<GPS_Solver<FloatT> *>(self)->update_correction(false, Qnil);
+  }
+  VALUE set_correction(VALUE hash){
+    return self->update_correction(true, hash);
+  }
+#endif
+#ifdef SWIGRUBY
+  %typemap(out) typename super_t::options_t {
+    VALUE res(rb_hash_new());
+    rb_hash_aset(res, ID2SYM(rb_intern("skip_exclusion")), SWIG_From(bool)($1.skip_exclusion));
+    %set_output(res);
+  }
+#endif
+  %rename("options") get_options;
+  typename super_t::options_t get_options() const {
+    return self->available_options();
+  }
+  %rename("options=") set_options;
+  typename super_t::options_t set_options(SWIG_Object obj) {
+    GPS_Solver<FloatT>::super_t::options_t opt(self->available_options());
+#ifdef SWIGRUBY
+    if(!RB_TYPE_P(obj, T_HASH)){SWIG_exception(SWIG_TypeError, "Hash is expected");}
+    SWIG_AsVal(bool)(
+        rb_hash_lookup(obj, ID2SYM(rb_intern("skip_exclusion"))),
+        &opt.skip_exclusion);
+#endif
+    return self->update_options(opt);
+  }
+}
+%inline {
+template <class FloatT>
+struct GPS_Solver 
+    : public GPS_Solver_RAIM_LSR<FloatT, 
+        GPS_Solver_Base_Debug<FloatT, GPS_Solver_Base<FloatT> > > {
+  typedef GPS_Solver_RAIM_LSR<FloatT, 
+      GPS_Solver_Base_Debug<FloatT, GPS_Solver_Base<FloatT> > > super_t;
+  typedef GPS_Solver_Base<FloatT> base_t;
+  struct gps_t {
+    GPS_SpaceNode<FloatT> space_node;
+    GPS_SolverOptions<FloatT> options;
+    HookableSolver<GPS_SinglePositioning<FloatT>, GPS_Solver<FloatT> > solver;
+    gps_t() : space_node(), options(), solver(GPS_SinglePositioning<FloatT>(space_node)) {}
+  } gps;
+  struct glonass_t {
+    GLONASS_SpaceNode<FloatT> space_node;
+    GLONASS_SolverOptions<FloatT> options;
+    HookableSolver<GLONASS_SinglePositioning<FloatT>, GPS_Solver<FloatT> > solver;
+    glonass_t() : space_node(), options(), solver(GLONASS_SinglePositioning<FloatT>(space_node)) {}
+  } glonass;
+  SWIG_Object hooks;
+  typedef std::vector<GPS_RangeCorrector<FloatT> > user_correctors_t;
+  user_correctors_t user_correctors;
+#ifdef SWIGRUBY
+  static void mark(void *ptr){
+    GPS_Solver<FloatT> *solver = (GPS_Solver<FloatT> *)ptr;
+    rb_gc_mark(solver->hooks);
+    for(typename user_correctors_t::const_iterator 
+          it(solver->user_correctors.begin()), it_end(solver->user_correctors.end());
+        it != it_end; ++it){
+      rb_gc_mark(it->callback);
+    }
+  }
+#endif
+  GPS_Solver() : super_t(),
+      gps(), glonass(),
+      hooks(), user_correctors() {
+#ifdef SWIGRUBY
+    hooks = rb_hash_new();
+#endif
+    glonass.solver.ionospheric_correction.add(gps.solver.ionospheric_correction);
+    glonass.solver.tropospheric_correction.add(gps.solver.tropospheric_correction);
+    gps.solver.hook = this;
+    glonass.solver.hook = this;
+  }
+  GPS_SpaceNode<FloatT> &gps_space_node() {return gps.space_node;}
+  GPS_SolverOptions<FloatT> &gps_options() {return gps.options;}
+  GLONASS_SpaceNode<FloatT> &glonass_space_node() {return glonass.space_node;}
+  GLONASS_SolverOptions<FloatT> &glonass_options() {return glonass.options;}
+  const base_t &select(
+      const typename base_t::prn_t &prn) const {
+    if(prn > 0 && prn <= 32){return gps.solver;}
+    if(prn > 0x100 && prn <= (0x100 + 24)){return glonass.solver;}
+    return *this;
+  }
+  // proxy of virtual functions
+  typename base_t::relative_property_t relative_property(
+      const typename base_t::prn_t &prn,
+      const typename base_t::measurement_t::mapped_type &measurement,
+      const typename base_t::float_t &receiver_error,
+      const typename base_t::gps_time_t &time_arrival,
+      const typename base_t::pos_t &usr_pos,
+      const typename base_t::xyz_t &usr_vel,
+      const typename base_t::relative_property_t &orig) const;
+  virtual typename base_t::relative_property_t relative_property(
+      const typename base_t::prn_t &prn,
+      const typename base_t::measurement_t::mapped_type &measurement,
+      const typename base_t::float_t &receiver_error,
+      const typename base_t::gps_time_t &time_arrival,
+      const typename base_t::pos_t &usr_pos,
+      const typename base_t::xyz_t &usr_vel) const {
+    return relative_property(
+        prn, measurement, receiver_error, time_arrival, usr_pos, usr_vel,
+        super_t::relative_property(
+          prn, measurement, receiver_error, time_arrival, usr_pos, usr_vel));
+  }
+  typename base_t::satellite_t select_satellite(
+      const typename base_t::prn_t &prn,
+      const typename base_t::gps_time_t &time,
+      const typename base_t::satellite_t &orig) const;
+  virtual typename base_t::satellite_t select_satellite(
+      const typename base_t::prn_t &prn,
+      const typename base_t::gps_time_t &time) const {
+    return select_satellite(prn, time, super_t::select_satellite(prn, time));
+  }
+  virtual bool update_position_solution(
+      const typename base_t::geometric_matrices_t &geomat,
+      typename base_t::user_pvt_t &res) const;
+  GPS_User_PVT<FloatT> solve(
+      const GPS_Measurement<FloatT> &measurement,
+      const GPS_Time<FloatT> &receiver_time) const {
+    const_cast<gps_t &>(gps).space_node.update_all_ephemeris(receiver_time);
+    const_cast<gps_t &>(gps).solver.update_options(gps.options);
+    const_cast<glonass_t &>(glonass).space_node.update_all_ephemeris(receiver_time);
+    const_cast<glonass_t &>(glonass).solver.update_options(glonass.options);
+    return super_t::solve().user_pvt(measurement.items, receiver_time);
+  }
+  typedef 
+      std::map<int, std::vector<const typename base_t::range_corrector_t *> >
+      range_correction_list_t;
+  range_correction_list_t update_correction(
+      const bool &update,
+      const range_correction_list_t &list = range_correction_list_t()){
+    range_correction_list_t res;
+    typename base_t::range_correction_t *root[] = {
+      &gps.solver.ionospheric_correction,
+      &gps.solver.tropospheric_correction,
+      &glonass.solver.ionospheric_correction,
+      &glonass.solver.tropospheric_correction,
+    };
+    for(std::size_t i(0); i < sizeof(root) / sizeof(root[0]); ++i){
+      do{
+        if(!update){break;}
+        typename range_correction_list_t::const_iterator it(list.find(i));
+        if(it == list.end()){break;}
+
+        // Remove user defined unused correctors
+        for(typename base_t::range_correction_t::const_iterator
+              it2(root[i]->begin()), it2_end(root[i]->end());
+            it2 != it2_end; ++it2){
+          for(typename user_correctors_t::const_iterator
+                it3(user_correctors.begin()), it3_end(user_correctors.end());
+              it3 != it3_end; ++it3){
+            if(*it2 != &(*it3)){continue;}
+            user_correctors.erase(it3);
+          }
+        }
+
+        root[i]->clear();
+        for(typename range_correction_list_t::mapped_type::const_iterator
+              it2(it->second.begin()), it2_end(it->second.end());
+            it2 != it2_end; ++it2){
+          root[i]->push_back(*it2);
+        }
+      }while(false);
+      for(typename base_t::range_correction_t::const_iterator
+            it(root[i]->begin()), it_end(root[i]->end());
+          it != it_end; ++it){
+        res[i].push_back(*it);
+      }
+    }
+    return res;
+  }
+  SWIG_Object update_correction(const bool &update, const SWIG_Object &hash);
+};
+}
+
+%fragment(SWIG_From_frag(int));
+%fragment(SWIG_From_frag(bool));
+%fragment(SWIG_From_frag(char));
+
+%extend RINEX_Observation {
+  %exception read {
+#ifdef SWIGRUBY
+    if(!rb_block_given_p()){
+      return rb_enumeratorize(self, ID2SYM(rb_intern("read")), argc, argv);
+    }
+#endif
+    try {
+      $action
+    } catch (const native_exception &e) {
+      e.regenerate();
+      SWIG_fail;
+    } catch (const std::exception& e) {
+      SWIG_exception_fail(SWIG_RuntimeError, e.what());
+    }
+  }
+  %fragment(SWIG_Traits_frag(FloatT));
+  static void read(const char *fname) {
+    std::fstream fin(fname, std::ios::in | std::ios::binary);
+    struct reader_t : public RINEX_OBS_Reader<FloatT> {
+      typedef RINEX_OBS_Reader<FloatT> super_t;
+      SWIG_Object header;
+      SWIG_Object obs_types;
+      reader_t(std::istream &in) : RINEX_OBS_Reader<FloatT>(in) {
+#ifdef SWIGRUBY
+        { // header
+          header = rb_hash_new();
+          typedef typename super_t::header_t header_t;
+          for(typename header_t::const_iterator
+              it(super_t::header().begin()), it_end(super_t::header().end());
+              it != it_end; ++it){
+            SWIG_Object types_per_key(rb_ary_new_capa(it->second.size()));
+            for(typename header_t::mapped_type::const_iterator
+                it2(it->second.begin()), it2_end(it->second.end());
+                it2 != it2_end; ++it2){
+              rb_ary_push(types_per_key, rb_str_new_cstr(it2->c_str()));
+            }
+            rb_hash_aset(header, rb_str_new_cstr(it->first.c_str()), types_per_key);
+          }
+        }
+        { // observation types
+          obs_types = rb_hash_new();
+          typedef typename super_t::obs_types_t types_t;
+          for(typename types_t::const_iterator
+              it(super_t::obs_types.begin()), it_end(super_t::obs_types.end());
+              it != it_end; ++it){
+            SWIG_Object types_per_sys(rb_ary_new_capa(it->second.size()));
+            for(typename types_t::mapped_type::const_iterator
+                it2(it->second.begin()), it2_end(it->second.end());
+                it2 != it2_end; ++it2){
+              rb_ary_push(types_per_sys, rb_str_new_cstr(it2->c_str()));
+            }
+            rb_hash_aset(obs_types, SWIG_From(char)(it->first), types_per_sys);
+          }
+        }
+#endif
+      }
+    } reader(fin);
+    while(reader.has_next()){
+      typedef typename reader_t::observation_t obs_t;
+      obs_t obs(reader.next());
+#ifdef SWIGRUBY
+      SWIG_Object res(rb_hash_new());
+      static const SWIG_Object
+          sym_header(ID2SYM(rb_intern("header"))),
+          sym_t(ID2SYM(rb_intern("time"))),
+          sym_clke(ID2SYM(rb_intern("rcv_clock_error"))),
+          sym_meas(ID2SYM(rb_intern("meas"))),
+          sym_meas_types(ID2SYM(rb_intern("meas_types")));
+      rb_hash_aset(res, sym_header, reader.header);
+      rb_hash_aset(res, sym_t, 
+          SWIG_NewPointerObj(
+            new GPS_Time<FloatT>(obs.t_epoch), 
+            $descriptor(GPS_Time<FloatT> *), SWIG_POINTER_OWN));
+      rb_hash_aset(res, sym_clke, swig::from(obs.receiver_clock_error));
+      SWIG_Object meas(rb_hash_new());
+      for(typename obs_t::per_satellite_t::const_iterator 
+          it(obs.per_satellite.begin()), it_end(obs.per_satellite.end());
+          it != it_end; ++it){
+        SWIG_Object meas_per_sat(rb_ary_new_capa(it->second.size()));
+        int i(0);
+        for(typename obs_t::per_satellite_t::mapped_type::const_iterator 
+            it2(it->second.begin()), it2_end(it->second.end());
+            it2 != it2_end; ++it2, ++i){
+          if(!it2->valid){continue;}
+          rb_ary_store(meas_per_sat, i,
+              rb_ary_new_from_args(3,
+                swig::from(it2->value),
+                SWIG_From(int)(it2->lli),
+                SWIG_From(int)(it2->ss)));
+        }
+        int offset;
+        char sys_c(reader_t::serial2sys(it->first, offset));
+        rb_hash_aset(meas, 
+            rb_ary_new_from_args(2,
+              SWIG_From(char)(sys_c),
+              SWIG_From(int)(offset)),
+            meas_per_sat);
+      }
+      rb_hash_aset(res, sym_meas, meas);
+      rb_hash_aset(res, sym_meas_types, reader.obs_types);
+      yield_throw_if_error(1, &res);
+#endif
+    }
+  }
+}
+
+%inline {
+template <class FloatT>
+struct RINEX_Observation {};
+}
+
+%inline {
+struct PushableData {
+  enum system_t {
+    SYS_GPS,
+    SYS_SBAS,
+    SYS_QZSS,
+    SYS_GLONASS,
+    SYS_GALILEO,
+    SYS_BEIDOU,
+    SYS_SYSTEMS,
+  };
+  template <class DataT, class FloatT>
+  static bool push(DataT &data, GPS_Solver<FloatT> &solver, const system_t &sys){
+    switch(sys){
+      case SYS_GPS:
+        return data.push(
+            solver.gps.solver.satellites, DataT::SYSTEM_GPS);
+      case SYS_SBAS:
+      case SYS_QZSS:
+        break;
+      case SYS_GLONASS:
+        return data.push(
+            solver.glonass.solver.satellites, DataT::SYSTEM_GLONASS);
+      case SYS_GALILEO:
+      case SYS_BEIDOU:
+      default:
+        break;
+    }
+    return false;
+  }
+  template <class DataT, class FloatT>
+  static bool push(DataT &data, GPS_Solver<FloatT> &solver){
+    system_t target[] = {
+      SYS_GPS,
+      //SYS_SBAS,
+      //SYS_QZSS,
+      SYS_GLONASS,
+      //SYS_GALILEO,
+      //SYS_BEIDOU,
+    };
+    for(std::size_t i(0); i < sizeof(target) / sizeof(target[0]); ++i){
+      if(!push(data, solver, target[i])){return false;}
+    }
+    return true;
+  }
+};
+}
+
+%extend SP3 {
+  %typemap(out) typename SP3_Product<FloatT>::satellite_count_t {
+    %append_output(SWIG_From(int)($1.gps));
+    %append_output(SWIG_From(int)($1.sbas));
+    %append_output(SWIG_From(int)($1.qzss));
+    %append_output(SWIG_From(int)($1.glonass));
+    %append_output(SWIG_From(int)($1.galileo));
+    %append_output(SWIG_From(int)($1.beidou));
+  }
+}
+%inline {
+template <class FloatT>
+struct SP3 : public SP3_Product<FloatT>, PushableData {
+  int read(const char *fname) {
+    std::fstream fin(fname, std::ios::in | std::ios::binary);
+    return SP3_Reader<FloatT>::read_all(fin, *this);
+  }
+  typename SP3_Product<FloatT>::satellite_count_t satellites() const {
+    return SP3_Product<FloatT>::satellite_count();
+  }
+  bool push(GPS_Solver<FloatT> &solver, const PushableData::system_t &sys) const {
+    return PushableData::push((SP3_Product<FloatT> &)*this, solver, sys);
+  }
+  bool push(GPS_Solver<FloatT> &solver) const {
+    return PushableData::push((SP3_Product<FloatT> &)*this, solver);
+  }
+  System_XYZ<FloatT, WGS84> position(
+      const int &sat_id, const GPS_Time<FloatT> &t) const {
+    return SP3_Product<FloatT>::select(sat_id, t).position(t);
+  }
+  System_XYZ<FloatT, WGS84> velocity(
+      const int &sat_id, const GPS_Time<FloatT> &t) const {
+    return SP3_Product<FloatT>::select(sat_id, t).velocity(t);
+  }
+  FloatT clock_error(
+      const int &sat_id, const GPS_Time<FloatT> &t) const {
+    return SP3_Product<FloatT>::select(sat_id, t).clock_error(t);
+  }
+  FloatT clock_error_dot(
+      const int &sat_id, const GPS_Time<FloatT> &t) const {
+    return SP3_Product<FloatT>::select(sat_id, t).clock_error_dot(t);
+  }
+  int apply_antex(const char *fname) {
+    ANTEX_Product<FloatT> antex;
+    std::fstream fin(fname, std::ios::in | std::ios::binary);
+    int read_items(ANTEX_Reader<FloatT>::read_all(fin, antex));
+    if(read_items < 0){return read_items;}
+    return antex.move_to_antenna_position(*this);
+  }
+};
+}
+
+%extend RINEX_Clock {
+  %typemap(out) typename RINEX_CLK<FloatT>::satellites_t::count_t {
+    %append_output(SWIG_From(int)($1.gps));
+    %append_output(SWIG_From(int)($1.sbas));
+    %append_output(SWIG_From(int)($1.qzss));
+    %append_output(SWIG_From(int)($1.glonass));
+    %append_output(SWIG_From(int)($1.galileo));
+    %append_output(SWIG_From(int)($1.beidou));
+  }
+}
+%inline {
+template <class FloatT>
+struct RINEX_Clock : public RINEX_CLK<FloatT>::satellites_t, PushableData {
+  typedef typename RINEX_CLK<FloatT>::satellites_t super_t;
+  int read(const char *fname) {
+    std::fstream fin(fname, std::ios::in | std::ios::binary);
+    return RINEX_CLK_Reader<FloatT>::read_all(fin, *this);
+  }
+  typename RINEX_CLK<FloatT>::satellites_t::count_t satellites() const {
+    return RINEX_CLK<FloatT>::satellites_t::count();
+  }
+  bool push(GPS_Solver<FloatT> &solver, const PushableData::system_t &sys) const {
+    return PushableData::push((typename RINEX_CLK<FloatT>::satellites_t &)*this, solver, sys);
+  }
+  bool push(GPS_Solver<FloatT> &solver) const {
+    return PushableData::push((typename RINEX_CLK<FloatT>::satellites_t &)*this, solver);
+  }
+  FloatT clock_error(const int &sat_id, const GPS_Time<FloatT> &t) const {
+    typename super_t::buf_t::const_iterator it(this->buf.find(sat_id));
+    if(it == this->buf.end()){return super_t::sat_t::unavailable().clock_error(t);}
+    return it->second.clock_error(t);
+  }
+  FloatT clock_error_dot(const int &sat_id, const GPS_Time<FloatT> &t) const {
+    typename super_t::buf_t::const_iterator it(this->buf.find(sat_id));
+    if(it == this->buf.end()){return super_t::sat_t::unavailable().clock_error(t);}
+    return it->second.clock_error_dot(t);
+  }
+};
+}
+
+#undef MAKE_ACCESSOR
+#undef MAKE_VECTOR2ARRAY
+#undef MAKE_ARRAY_INPUT
+
+%define CONCRETIZE(type)
+%template(Time) GPS_Time<type>;
+%template(SpaceNode) GPS_SpaceNode<type>;
+%template(Ionospheric_UTC_Parameters) GPS_Ionospheric_UTC_Parameters<type>;
+%template(Ephemeris) GPS_Ephemeris<type>;
+%template(PVT) GPS_User_PVT<type>;
+%template(Measurement) GPS_Measurement<type>;
+%template(SolverOptionsCommon) GPS_SolverOptions_Common<type>;
+%template(SolverOptions) GPS_SolverOptions<type>;
+#if defined(SWIGRUBY)
+%markfunc GPS_Solver<type> "GPS_Solver<type>::mark";
+#endif
+%template(Solver) GPS_Solver<type>;
+
+%template(SpaceNode_GLONASS) GLONASS_SpaceNode<type>;
+%template(Ephemeris_GLONASS) GLONASS_Ephemeris<type>;
+%template(SolverOptions_GLONASS) GLONASS_SolverOptions<type>;
+
+%template(RINEX_Observation) RINEX_Observation<type>;
+%template(SP3) SP3<type>;
+%template(RINEX_Clock) RINEX_Clock<type>;
+%enddef
+
+CONCRETIZE(double);
+
+#undef CONCRETIZE