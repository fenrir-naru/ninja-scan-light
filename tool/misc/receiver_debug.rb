#!/usr/bin/ruby
# coding: cp932

=begin
Debug GPS receiver with Ruby via SWIG interface
=end

[
  File::join(File::dirname(__FILE__), '..', 'swig', 'build_SWIG'),
].each{|dir|
  $: << dir unless $:.include?(dir)
}
require 'GPS.so'

class GPS_Receiver

  GPS::Time.send(:define_method, :utc){ # send as work around of old Ruby
    res = c_tm(GPS::Time::guess_leap_seconds(self))
    res[-1] += (seconds % 1)
    res
  }

  def self.pvt_items(opt = {})
    opt = {
      :system => [[:GPS, 1..32]],
      :satellites => (1..32).to_a,
      :FDE => true,
    }.merge(opt)
    [[
      [:week, :itow_rcv, :year, :month, :mday, :hour, :min, :sec_rcv_UTC],
      proc{|pvt|
        [:week, :seconds, :utc].collect{|f| pvt.receiver_time.send(f)}.flatten
      }
    ]] + [[
      [:receiver_clock_error_meter, :longitude, :latitude, :height, :rel_E, :rel_N, :rel_U],
      proc{|pvt|
        next [nil] * 7 unless pvt.position_solved?
        [
          pvt.receiver_error,
          pvt.llh.lng / Math::PI * 180,
          pvt.llh.lat / Math::PI * 180,
          pvt.llh.alt,
        ] + (pvt.rel_ENU.to_a rescue [nil] * 3)
      } 
    ]] + [proc{
      labels = [:g, :p, :h, :v, :t].collect{|k| "#{k}dop".to_sym}
      [
        labels,
        proc{|pvt|
          next [nil] * 5 unless pvt.position_solved?
          labels.collect{|k| pvt.send(k)}
        }
      ]
    }.call] + [[
      [:v_north, :v_east, :v_down, :receiver_clock_error_dot_ms],
      proc{|pvt|
        next [nil] * 4 unless pvt.velocity_solved?
        [:north, :east, :down].collect{|k| pvt.velocity.send(k)} \
            + [pvt.receiver_error_rate] 
      }
    ]] + [
      [:used_satellites, proc{|pvt| pvt.used_satellites}],
    ] + opt[:system].collect{|sys, range|
      range = range.kind_of?(Array) ? proc{
        # check whether inputs can be converted to Range
        next nil if range.empty?
        a, b = range.minmax
        ((b - a) == (range.length - 1)) ? (a..b) : range
      }.call : range
      next nil unless range
      bit_flip, label = case range
      when Array
        [proc{|res, i|
          res[i] = "1" if i = range.index(i)
          res
        }, range.collect{|pen| pen & 0xFF}.reverse.join('+')]
      when Range
        base_prn = range.min
        [proc{|res, i|
          res[i - base_prn] = "1" if range.include?(i)
          res
        }, [:max, :min].collect{|f| range.send(f) & 0xFF}.join('..')]
      end
      ["#{sys}_PRN(#{label})", proc{|pvt|
        pvt.used_satellite_list.inject("0" * range.size, &bit_flip) \
            .scan(/.{1,8}/).join('_').reverse
      }]
    }.compact + [[
      opt[:satellites].collect{|prn, label|
        [:range_residual, :weight, :azimuth, :elevation, :slopeH, :slopeV].collect{|str|
          "#{str}(#{label || prn})"
        }
      }.flatten,
      proc{|pvt|
        next ([nil] * 6 * opt[:satellites].size) unless pvt.position_solved?
        sats = pvt.used_satellite_list
        r, w = [:delta_r, :W].collect{|f| pvt.send(f)}
        opt[:satellites].collect{|prn, label|
          next ([nil] * 6) unless i2 = sats.index(prn)
          [r[i2, 0], w[i2, i2]] +
              [:azimuth, :elevation].collect{|f|
                pvt.send(f)[prn] / Math::PI * 180
              } + [pvt.slopeH[prn], pvt.slopeV[prn]]
        }.flatten
      },
    ]] + [[
      [:wssr, :wssr_sf, :weight_max,
          :slopeH_max, :slopeH_max_PRN, :slopeH_max_elevation,
          :slopeV_max, :slopeV_max_PRN, :slopeV_max_elevation],
      proc{|pvt|
        next [nil] * 9 unless fd = pvt.fd
        el_deg = [4, 6].collect{|i| pvt.elevation[fd[i]] / Math::PI * 180}
        fd[0..4] + [el_deg[0]] + fd[5..6] + [el_deg[1]]
      }
    ]] + (opt[:FDE] ? [[
      [:wssr_FDE_min, :wssr_FDE_min_PRN, :wssr_FDE_2nd, :wssr_FDE_2nd_PRN],
      proc{|pvt|
        [:fde_min, :fde_2nd].collect{|f|
          info = pvt.send(f)
          next ([nil] * 2) if (!info) || info.empty?
          [info[0], info[-3]] 
        }.flatten
      }
    ]] : [])
  end

  def self.meas_items(opt = {})
    opt = {
      :satellites => (1..32).to_a,
    }.merge(opt)
    keys = [:PSEUDORANGE, :RANGE_RATE, :DOPPLER, :FREQUENCY].collect{|k|
      GPS::Measurement.const_get("L1_#{k}".to_sym)
    }
    [[
      opt[:satellites].collect{|prn, label|
        [:L1_range, :L1_rate].collect{|str| "#{str}(#{label || prn})"}
      }.flatten,
      proc{|meas|
        meas_hash = meas.to_hash
        opt[:satellites].collect{|prn, label|
          pr, rate, doppler, freq = keys.collect{|k| meas_hash[prn][k] rescue nil}
          freq ||= GPS::SpaceNode.L1_Frequency
          [pr, rate || ((doppler * GPS::SpaceNode::light_speed / freq) rescue nil)]
        }
      }
    ]]
  end

  def header
    (@output[:pvt] + @output[:meas]).transpose[0].flatten.join(',')
  end
    
  attr_accessor :solver
  attr_accessor :base_station

  def initialize(options = {})
    @solver = GPS::Solver::new
    @solver.options = {
      :skip_exclusion => true, # default is to skip fault exclusion calculation
    }
    @debug = {}
<<<<<<< HEAD
    solver_opts = [:gps_options, :glonass_options].collect{|target|
=======
    @semaphore = Mutex::new
    solver_opts = [:gps_options].collect{|target|
>>>>>>> 503dc196
      @solver.send(target)
    }
    solver_opts.each{|opt|
      # default solver options
      opt.elevation_mask = 0.0 / 180 * Math::PI # 0 deg (use satellite over horizon)
      opt.residual_mask = 1E4 # 10 km (without residual filter, practically)
    }
    output_options = {
      :system => [[:GPS, 1..32]],
      :satellites => (1..32).to_a, # [idx, ...] or [[idx, label], ...] is acceptable
      :FDE => false,
    }
    options = options.reject{|k, v|
      def v.to_b; !(self =~ /^(?:false|0|f|off)$/i); end
      case k
      when :debug
        v = v.split(/,/)
        @debug[v[0].upcase.to_sym] = v[1..-1]
        next true
      when :weight
        case v.to_sym
        when :elevation # (same as underneath C++ library except for ignoring broadcasted/calculated URA)
          @solver.hooks[:relative_property] = proc{|prn, rel_prop, meas, rcv_e, t_arv, usr_pos, usr_vel|
            if rel_prop[0] > 0 then
              elv = Coordinate::ENU::relative_rel(
                  Coordinate::XYZ::new(*rel_prop[4..6]), usr_pos).elevation
              rel_prop[0] = (Math::sin(elv)/0.8)**2
            end
            rel_prop
          }
          next true
        when :identical # treat each satellite range having same accuracy
          @solver.hooks[:relative_property] = proc{|prn, rel_prop, meas, rcv_e, t_arv, usr_pos, usr_vel|
            rel_prop[0] = 1 if rel_prop[0] > 0 # weight = 1
            rel_prop
          }
          next true
        end
      when :elevation_mask_deg
        raise "Unknown elevation mask angle: #{v}" unless elv_deg = (Float(v) rescue nil)
        $stderr.puts "Elevation mask: #{elv_deg} deg"
        solver_opts.each{|opt|
          opt.elevation_mask = elv_deg / 180 * Math::PI # 0 deg (use satellite over horizon)
        }
        next true
      when :base_station
        crd, sys = v.split(/ *, */).collect.with_index{|item, i|
          case item
          when /^([\+-]?\d+\.?\d*)([XYZNEDU]?)$/ # ex) meter[X], degree[N]
            [$1.to_f, ($2 + "XY?"[i])[0]]
          when /^([\+-]?\d+)_(?:(\d+)_(\d+\.?\d*)|(\d+\.?\d*))([NE])$/ # ex) deg_min_secN
            [$1.to_f + ($2 || $4).to_f / 60 + ($3 || 0).to_f / 3600, $5]
          else
            raise "Unknown coordinate spec.: #{item}"
          end
        }.transpose
        raise "Unknown base station: #{v}" if crd.size != 3
        @base_station = case (sys = sys.join.to_sym)
        when :XYZ, :XY?
          Coordinate::XYZ::new(*crd)
        when :NED, :ENU, :NE?, :EN? # :NE? => :NEU, :EN? => :ENU
          (0..1).each{|i| crd[i] *= (Math::PI / 180)}
          ([:NED, :NE?].include?(sys) ?
              Coordinate::LLH::new(crd[0], crd[1], crd[2] * (:NED == sys ? -1 : 1)) :
              Coordinate::LLH::new(crd[1], crd[0], crd[2])).xyz
        else
          raise "Unknown coordinate system: #{sys}"
        end
        $stderr.puts "Base station (LLH): #{
          llh = @base_station.llh.to_a
          llh[0..1].collect{|rad| rad / Math::PI * 180} + [llh[2]]
        }"
        next true
      when :with, :without
        [v].flatten.each{|spec| # array is acceptable
          sys, svid = case spec
          when Integer
            [nil, spec]
          when /^([a-zA-Z]+)(?::(-?\d+))?$/
            [$1.upcase.to_sym, (Integer($2) rescue nil)]
          when /^-?\d+$/
            [nil, $&.to_i]
          else
            next false
          end
          mode = if svid && (svid < 0) then
            svid *= -1
            (k == :with) ? :exclude : :include
          else
            (k == :with) ? :include : :exclude
          end
          update_output = proc{|sys_target, prns, labels|
            unless (i = output_options[:system].index{|sys, range| sys == sys_target}) then
              i = -1
              output_options[:system] << [sys_target, []]
            else
              output_options[:system][i][1].reject!{|prn| prns.include?(prn)}
            end
            output_options[:satellites].reject!{|prn, label| prns.include?(prn)}
            if mode == :include then
              output_options[:system][i][1] += prns
              output_options[:system][i][1].sort!
              output_options[:satellites] += (labels ? prns.zip(labels) : prns)
              output_options[:satellites].sort!{|a, b| [a].flatten[0] <=> [b].flatten[0]}
            end
          }
          check_sys_svid = proc{|sys_target, range_in_sys, offset|
            next range_in_sys.include?(svid - (offset || 0)) unless sys # svid is specified without system
            next false unless sys == sys_target
            next true unless svid # All satellites in a target system (svid == nil)
            range_in_sys.include?(svid)
          }
          if check_sys_svid.call(:GPS, 1..32) then
            [svid || (1..32).to_a].flatten.each{|prn| @solver.gps_options.send(mode, prn)}
          elsif check_sys_svid.call(:GLONASS, 1..24, 0x100) then
            prns = [svid || (1..24).to_a].flatten.collect{|i| (i & 0xFF) + 0x100}
            labels = prns.collect{|prn| "GLONASS:#{prn & 0xFF}"}
            update_output.call(:GLONASS, prns, labels)
            prns.each{|prn| @solver.glonass_options.send(mode, prn & 0xFF)}
          else
            raise "Unknown satellite: #{spec}"
          end
          $stderr.puts "#{mode.capitalize} satellite: #{[sys, svid].compact.join(':')}"
        }
        next true
      when :fault_exclusion
        @solver.options = {:skip_exclusion => !(output_options[:FDE] = v.to_b)}
        next true
      end
      false
    }
    raise "Unknown receiver options: #{options.inspect}" unless options.empty?
    @output = {
      :pvt => GPS_Receiver::pvt_items(output_options),
      :meas => GPS_Receiver::meas_items(output_options),
    }
  end
  
  def critical(&b)
    begin
      @semaphore.synchronize{b.call}
    rescue ThreadError # recovery from deadlock
      b.call
    end
  end
  
  class << self
    def make_critical(fname)
      f_orig = instance_method(fname)
      define_method(fname){|*args, &b|
        critical{f_orig.bind(self).call(*args, &b)}
      }
    end
    private :make_critical
  end

  GPS::Measurement.class_eval{
    proc{
      key2sym = []
      GPS::Measurement.constants.each{|k|
        i = GPS::Measurement.const_get(k)
        key2sym[i] = k if i.kind_of?(Integer)
      }
      define_method(:to_a2){
        to_a.collect{|prn, k, v| [prn, key2sym[k] || k, v]}
      }
      define_method(:to_hash2){
        Hash[*(to_hash.collect{|prn, k_v|
          [prn, Hash[*(k_v.collect{|k, v| [key2sym[k] || k, v]}.flatten(1))]]
        }.flatten(1))]
      }
    }.call
    alias_method(:add_orig, :add)
    define_method(:add){|prn, key, value|
      add_orig(prn, key.kind_of?(Symbol) ? GPS::Measurement.const_get(key) : key, value)
    }
  }

  def run(meas, t_meas, ref_pos = @base_station)
=begin
    meas.to_a.collect{|prn, k, v| prn}.uniq.each{|prn|
      eph = @solver.gps_space_node.ephemeris(prn)
      $stderr.puts "XYZ(PRN:#{prn}): #{eph.constellation(t_meas)[0].to_a} (iodc: #{eph.iodc}, iode: #{eph.iode})"
    }
=end

    #@solver.gps_space_node.update_all_ephemeris(t_meas) # internally called in the following solver.solve
    pvt = critical{@solver.solve(meas, t_meas)}
    pvt.define_singleton_method(:rel_ENU){
      Coordinate::ENU::relative(xyz, ref_pos)
    } if (ref_pos && pvt.position_solved?)
    output = @output
    pvt.define_singleton_method(:to_s){
      (output[:pvt].transpose[1].collect{|task|
        task.call(pvt)
      } + output[:meas].transpose[1].collect{|task|
        task.call(meas)
      }).flatten.join(',')
    }
    pvt
  end

  GPS::PVT.class_eval{
    define_method(:post_solution){|target|
      sats, az, el = proc{|g|
        self.used_satellite_list.collect.with_index{|prn, i|
          # G_enu is measured in the direction from satellite to user positions
          [prn,
              Math::atan2(-g[i, 0], -g[i, 1]),
              Math::asin(-g[i, 2])]
        }.transpose
      }.call(self.G_enu) rescue [[], [], []]
      [[:@azimuth, az], [:@elevation, el]].each{|k, values|
        self.instance_variable_set(k, Hash[*(sats.zip(values).flatten(1))])
      }
      mat_S = self.S
      [:@slopeH, :@slopeV] \
          .zip((self.fd ? self.slope_HV_enu(mat_S).to_a.transpose : [nil, nil])) \
          .each{|k, values|
        self.instance_variable_set(k,
            Hash[*(values ? sats.zip(values).flatten(1) : [])])
      }
      # If a design matrix G has columns larger than 4, 
      # other states excluding position and time are estimated.
      @other_state = self.position_solved? \
          ? (mat_S * self.delta_r.partial(self.used_satellites, 1, 0, 0)).transpose.to_a[0][4..-1] \
          : []
      instance_variable_get(target)
    }
    [:azimuth, :elevation, :slopeH, :slopeV, :other_state].each{|k|
      eval("define_method(:#{k}){@#{k} || self.post_solution(:@#{k})}")
    }
  }
  
  def register_ephemeris(t_meas, sys, prn, bcast_data)
    @eph_list ||= Hash[*(1..32).collect{|prn|
      eph = GPS::Ephemeris::new
      eph.svid = prn
      [prn, eph]
    }.flatten(1)]
<<<<<<< HEAD
    eph_glonass_list = Hash[*(1..24).collect{|num|
      eph = GPS::Ephemeris_GLONASS::new
      eph.svid = num
      [num, eph]
    }.flatten(1)]
    define_method(:register_ephemeris){|t_meas, sys, prn, bcast_data, *options|
      opt = options[0] || {}
      case sys
      when :GPS
        next unless eph = eph_list[prn]
        sn = @solver.gps_space_node
        subframe, iodc_or_iode = eph.parse(bcast_data)
        if iodc_or_iode < 0 then
          begin
            sn.update_iono_utc(
                GPS::Ionospheric_UTC_Parameters::parse(bcast_data))
            [:alpha, :beta].each{|k|
              $stderr.puts "Iono #{k}: #{sn.iono_utc.send(k)}"
            } if false
          rescue
          end
          next
        end
        if t_meas and eph.consistent? then
          eph.WN = ((t_meas.week / 1024).to_i * 1024) + (eph.WN % 1024)
          sn.register_ephemeris(prn, eph)
          eph.invalidate
        end
      when :GLONASS
        next unless eph = eph_glonass_list[prn]
        leap_sec = @solver.gps_space_node.is_valid_utc ? 
            @solver.gps_space_node.iono_utc.delta_t_LS :
            GPS::Time::guess_leap_seconds(t_meas)
        next unless eph.parse(bcast_data[0..3], leap_sec)
        eph.freq_ch = opt[:freq_ch] || 0
        @solver.glonass_space_node.register_ephemeris(prn, eph)
        eph.invalidate
=======
    case sys
    when :GPS
      return unless eph = @eph_list[prn]
      sn = @solver.gps_space_node
      subframe, iodc_or_iode = eph.parse(bcast_data)
      if iodc_or_iode < 0 then
        begin
          sn.update_iono_utc(
              GPS::Ionospheric_UTC_Parameters::parse(bcast_data))
          [:alpha, :beta].each{|k|
            $stderr.puts "Iono #{k}: #{sn.iono_utc.send(k)}"
          } if false
        rescue
        end
        return
>>>>>>> 503dc196
      end
      if t_meas and eph.consistent? then
        eph.WN = ((t_meas.week / 1024).to_i * 1024) + (eph.WN % 1024)
        sn.register_ephemeris(prn, eph)
        eph.invalidate
      end
    end
  end
  make_critical :register_ephemeris
  
  def parse_ubx(ubx_fname, &b)
    $stderr.print "Reading UBX file (%s) "%[ubx_fname]
    require_relative 'ubx'
  
    ubx = UBX::new(open(ubx_fname))  
    ubx_kind = Hash::new(0)
    
    after_run = b || proc{|pvt| puts pvt.to_s if pvt}
    
    gnss_serial = proc{|svid, sys|
      if sys then # new numbering
        sys = [:GPS, :SBAS, :Galileo, :BeiDou, :IMES, :QZSS, :GLONASS][sys] if sys.kind_of?(Integer)
        case sys
        when :QZSS; svid += 192
        end
      else # old numbering
        sys = case svid
        when 1..32; :GPS
        when 120..158; :SBAS
        when 193..202; :QZSS
        when 65..96; svid -= 64; :GLONASS
        when 255; :GLONASS
        end
      end
      [sys, svid]
    }
    
    t_meas = nil
    ubx.each_packet.with_index(1){|packet, i|
      $stderr.print '.' if i % 1000 == 0
      ubx_kind[packet[2..3]] += 1
      case packet[2..3]
      when [0x02, 0x10] # RXM-RAW
        msec, week = [[0, 4, "V"], [4, 2, "v"]].collect{|offset, len, str|
          packet.slice(6 + offset, len).pack("C*").unpack(str)[0]
        }
        t_meas = GPS::Time::new(week, msec.to_f / 1000)
        meas = GPS::Measurement::new
        packet[6 + 6].times{|i|
          loader = proc{|offset, len, str|
            ary = packet.slice(6 + offset + (i * 24), len)
            str ? ary.pack("C*").unpack(str)[0] : ary
          }
          prn = loader.call(28, 1)[0]
          {
            :L1_PSEUDORANGE => [16, 8, "E"],
            :L1_DOPPLER => [24, 4, "e"],
            :L1_CARRIER_PHASE => [8, 8, "E"],
            :L1_SIGNAL_STRENGTH_dBHz => [30, 1, "c"],
          }.each{|k, prop|
            meas.add(prn, k, loader.call(*prop))
          }
          # bit 0 of RINEX LLI (loss of lock indicator) shows lost lock
          # between previous and current observation, which maps negative lock seconds
          meas.add(prn, :L1_LOCK_SEC,
              (packet[6 + 31 + (i * 24)] & 0x01 == 0x01) ? -1 : 0)
        }
        after_run.call(run(meas, t_meas), [meas, t_meas])
      when [0x02, 0x15] # RXM-RAWX
        sec, week = [[0, 8, "E"], [8, 2, "v"]].collect{|offset, len, str|
          packet.slice(6 + offset, len).pack("C*").unpack(str)[0]
        }
        t_meas = GPS::Time::new(week, sec)
        meas = GPS::Measurement::new
        packet[6 + 11].times{|i|
          loader = proc{|offset, len, str, post|
            v = packet.slice(6 + offset + (i * 32), len)
            v = str ? v.pack("C*").unpack(str)[0] : v
            v = post.call(v) if post
            v
          }
          sys, svid = gnss_serial.call(*loader.call(36, 2).reverse)
          case sys
          when :GPS;
          when :GLONASS
            svid += 0x100
            meas.add(svid, :L1_FREQUENCY, 
                GPS::SpaceNode_GLONASS::L1_frequency(loader.call(39, 1, "C") - 7))
          else; next
          end
          trk_stat = loader.call(46, 1)[0]
          {
            :L1_PSEUDORANGE => [16, 8, "E", proc{|v| (trk_stat & 0x1 == 0x1) ? v : nil}],
            :L1_PSEUDORANGE_SIGMA => [43, 1, nil, proc{|v|
              (trk_stat & 0x1 == 0x1) ? (1E-2 * (1 << (v[0] & 0xF))) : nil
            }],
            :L1_DOPPLER => [32, 4, "e"],
            :L1_DOPPLER_SIGMA => [45, 1, nil, proc{|v| 2E-3 * (1 << (v[0] & 0xF))}],
            :L1_CARRIER_PHASE => [24, 8, "E", proc{|v| (trk_stat & 0x2 == 0x2) ? v : nil}],
            :L1_CARRIER_PHASE_SIGMA => [44, 1, nil, proc{|v|
              (trk_stat & 0x2 == 0x2) ? (0.004 * (v[0] & 0xF)) : nil
            }],
            :L1_SIGNAL_STRENGTH_dBHz => [42, 1, "C"],
            :L1_LOCK_SEC => [40, 2, "v", proc{|v| 1E-3 * v}],
          }.each{|k, prop|
            next unless v = loader.call(*prop)
            meas.add(svid, k, v)
          }
        }
        after_run.call(run(meas, t_meas), [meas, t_meas])
      when [0x02, 0x11] # RXM-SFRB
        sys, svid = gnss_serial.call(packet[6 + 1])
        register_ephemeris(
            t_meas,
            sys, svid,
            packet.slice(6 + 2, 40).each_slice(4).collect{|v|
              res = v.pack("C*").unpack("V")[0]
              (sys == :GPS) ? ((res & 0xFFFFFF) << 6) : res
            })
      when [0x02, 0x13] # RXM-SFRBX
        sys, svid = gnss_serial.call(packet[6 + 1], packet[6])
        opt = {}
        opt[:freq_ch] = packet[6 + 3] - 7 if sys == :GLONASS
        register_ephemeris(
            t_meas,
            sys, svid,
            packet.slice(6 + 8, 4 * packet[6 + 4]).each_slice(4).collect{|v|
              v.pack("C*").unpack("V")[0]
            }, opt)
      end
    }
    $stderr.puts ", found packets are %s"%[ubx_kind.inspect]
  end
  
  def parse_rinex_nav(fname)
    items = [
      @solver.gps_space_node,
      @solver.glonass_space_node,
    ].inject(0){|res, sn|
      loaded_items = critical{sn.send(:read, fname)}
      raise "Format error! (Not RINEX) #{fname}" if loaded_items < 0
      res + loaded_items
    }
    $stderr.puts "Read RINEX NAV file (%s): %d items."%[fname, items]
  end
  
  def parse_rinex_obs(fname, &b)
    after_run = b || proc{|pvt| puts pvt.to_s if pvt}
    $stderr.print "Reading RINEX observation file (%s)"%[fname]
    types = nil
    glonass_freq = nil
    count = 0
    GPS::RINEX_Observation::read(fname){|item|
      $stderr.print '.' if (count += 1) % 1000 == 0
      t_meas = item[:time]

      types ||= Hash[*(item[:meas_types].collect{|sys, values|
        [sys, values.collect.with_index{|type_, i|
          case type_
          when "C1", "C1C"
            [i, :L1_PSEUDORANGE]
          when "L1", "L1C"
            [i, :L1_CARRIER_PHASE]
          when "D1", "D1C"
            [i, :L1_DOPPLER]
          when "S1", "S1C"
            [i, :L1_SIGNAL_STRENGTH_dBHz]
          else
            nil 
          end
        }.compact]
      }.flatten(1))]

      glonass_freq ||= proc{|spec|
        # frequency channels described in observation file
        next {} unless spec
        Hash[*(spec.collect{|line|
          line[4..-1].scan(/R(\d{2}).([\s+-]\d)./).collect{|prn, ch|
            [prn.to_i, GPS::SpaceNode_GLONASS::L1_frequency(ch.to_i)]
          }
        }.flatten(2))]
      }.call(item[:header]["GLONASS SLOT / FRQ #"])

      meas = GPS::Measurement::new
      item[:meas].each{|k, v|
        sys, prn = k
        case sys
        when 'G', ' '
        when 'J'; prn += 192
        when 'R'
          freq = (glonass_freq[prn] ||= proc{|sn|
            # frequency channels saved with ephemeris
            sn.update_all_ephemeris(t_meas)
            next nil unless sn.ephemeris(prn).in_range?(t_meas)
            sn.ephemeris(prn).frequency_L1
          }.call(@solver.glonass_space_node))
          prn += 0x100
          meas.add(prn, :L1_FREQUENCY, freq) if freq
        else; next
        end
        types[sys] = (types[' '] || []) unless types[sys]
        types[sys].each{|i, type_|
          meas.add(prn, type_, v[i][0]) if v[i]
        }
      }
      after_run.call(run(meas, t_meas), [meas, t_meas])
    }
    $stderr.puts ", %d epochs."%[count] 
  end
  
  def attach_sp3(fname)
    @sp3 ||= GPS::SP3::new
    read_items = @sp3.read(fname)
    raise "Format error! (Not SP3) #{fname}" if read_items < 0
    $stderr.puts "Read SP3 file (%s): %d items."%[fname, read_items]
    sats = @sp3.satellites
    @sp3.class.constants.each{|sys|
      next unless /^SYS_(?!SYSTEMS)(.*)/ =~ sys.to_s
      idx, sys_name = [@sp3.class.const_get(sys), $1]
      next unless sats[idx] > 0
      next unless critical{@sp3.push(@solver, idx)}
      $stderr.puts "Change ephemeris source of #{sys_name} to SP3" 
    }
  end
  
  def attach_antex(fname)
    raise "Specify SP3 before ANTEX application!" unless @sp3
    applied_items = critical{@sp3.apply_antex(fname)}
    raise "Format error! (Not ANTEX) #{fname}" unless applied_items >= 0
    $stderr.puts "SP3 correction with ANTEX file (%s): %d items have been processed."%[fname, applied_items]
  end
  
  def attach_rinex_clk(fname)
    @clk ||= GPS::RINEX_Clock::new
    read_items = @clk.read(fname)
    raise "Format error! (Not RINEX clock) #{fname}" if read_items < 0
    $stderr.puts "Read RINEX clock file (%s): %d items."%[fname, read_items]
    sats = @clk.satellites
    @clk.class.constants.each{|sys|
      next unless /^SYS_(?!SYSTEMS)(.*)/ =~ sys.to_s
      idx, sys_name = [@clk.class.const_get(sys), $1]
      next unless sats[idx] > 0
      next unless critical{@clk.push(@solver, idx)}
      $stderr.puts "Change clock error source of #{sys_name} to RINEX clock" 
    }
  end
end

if __FILE__ == $0 then
  options = []
  misc_options = {}

  # check options and file format
  files = ARGV.collect{|arg|
    next [arg, nil] unless arg =~ /^--([^=]+)=?/
    k, v = [$1.downcase.to_sym, $']
    next [v, k] if [:rinex_nav, :rinex_obs, :ubx, :sp3, :antex, :rinex_clk].include?(k) # file type
    options << [$1.to_sym, $']
    nil
  }.compact

  options.reject!{|opt|
    case opt[0]
    when :start_time, :end_time
      require 'time'
      gpst_type = GPS::Time
      t = nil
      if opt[1] =~ /^(?:(\d+):)??(\d+(?:\.\d*)?)$/ then
        t = [$1 && $1.to_i, $2.to_f]
        t = gpst_type::new(*t) if t[0]
      elsif t = (Time::parse(opt[1]) rescue nil) then
        # leap second handling in Ruby Time is system dependent, thus 
        #t = gpst_type::new(0, t - Time::parse("1980-01-06 00:00:00 +0000"))
        # is inappropriate.
        subsec = t.subsec.to_f
        t = gpst_type::new(t.to_a[0..5].reverse)
        t += (subsec + gpst_type::guess_leap_seconds(t))
      else
        raise "Unknown time format: #{opt[1]}"
      end
      case t
      when gpst_type
        $stderr.puts(
            "#{opt[0]}: %d week %f (a.k.a %04d/%02d/%02d %02d:%02d:%02.1f)" \
              %(t.to_a + t.utc))
      when Array
        $stderr.puts("#{opt[0]}: #{t[0] || '(current)'} week #{t[1]}")
      end
      misc_options[opt[0]] = t
      true
    else
      false
    end
  }

  # Check file existence and extension
  files.collect!{|fname, ftype|
    raise "File not found: #{fname}" unless File::exist?(fname)
    ftype ||= case fname
    when /\.\d{2}[ng]$/; :rinex_nav
    when /\.\d{2}o$/; :rinex_obs
    when /\.ubx$/; :ubx
    when /\.sp3$/; :sp3
    when /\.atx$/; :antex
    when /\.clk$/; :rinex_clk
    else
      raise "Format cannot be guessed, use --(format, ex. rinex_nav)=#{fname}"
    end
    [fname, ftype]
  }

  rcv = GPS_Receiver::new(options)

  proc{
    run_orig = rcv.method(:run)
    t_start, t_end = [nil, nil]
    tasks = []
    task = proc{|meas, t_meas, *args|
      t_start, t_end = [:start_time, :end_time].collect{|k|
        res = misc_options[k]
        res.kind_of?(Array) \
            ? GPS::Time::new(t_meas.week, res[1]) \
            : res
      }
      task = tasks.shift
      task.call(*([meas, t_meas] + args))
    }
    tasks << proc{|meas, t_meas, *args|
      next nil if t_start && (t_start > t_meas)
      task = tasks.shift
      task.call(*([meas, t_meas] + args))
    }
    tasks << proc{|meas, t_meas, *args|
      next nil if t_end && (t_end < t_meas)
      run_orig.call(*([meas, t_meas] + args))
    }
    rcv.define_singleton_method(:run){|*args|
      task.call(*args)
    }
  }.call if [:start_time, :end_time].any?{|k| misc_options[k]}

  puts rcv.header

  # parse RINEX NAV, SP3, or ANTEX
  files.each{|fname, ftype|
    case ftype
    when :rinex_nav; rcv.parse_rinex_nav(fname)
    when :sp3; rcv.attach_sp3(fname)
    when :antex; rcv.attach_antex(fname)
    when :rinex_clk; rcv.attach_rinex_clk(fname)
    end
  }
  
  # other files
  files.each{|fname, ftype|
    case ftype
    when :ubx; rcv.parse_ubx(fname)
    when :rinex_obs; rcv.parse_rinex_obs(fname)
    end
  }
end<|MERGE_RESOLUTION|>--- conflicted
+++ resolved
@@ -159,12 +159,8 @@
       :skip_exclusion => true, # default is to skip fault exclusion calculation
     }
     @debug = {}
-<<<<<<< HEAD
+    @semaphore = Mutex::new
     solver_opts = [:gps_options, :glonass_options].collect{|target|
-=======
-    @semaphore = Mutex::new
-    solver_opts = [:gps_options].collect{|target|
->>>>>>> 503dc196
       @solver.send(target)
     }
     solver_opts.each{|opt|
@@ -399,51 +395,18 @@
     }
   }
   
-  def register_ephemeris(t_meas, sys, prn, bcast_data)
+  def register_ephemeris(t_meas, sys, prn, bcast_data, *options)
     @eph_list ||= Hash[*(1..32).collect{|prn|
       eph = GPS::Ephemeris::new
       eph.svid = prn
       [prn, eph]
     }.flatten(1)]
-<<<<<<< HEAD
-    eph_glonass_list = Hash[*(1..24).collect{|num|
+    @eph_glonass_list ||= Hash[*(1..24).collect{|num|
       eph = GPS::Ephemeris_GLONASS::new
       eph.svid = num
       [num, eph]
     }.flatten(1)]
-    define_method(:register_ephemeris){|t_meas, sys, prn, bcast_data, *options|
-      opt = options[0] || {}
-      case sys
-      when :GPS
-        next unless eph = eph_list[prn]
-        sn = @solver.gps_space_node
-        subframe, iodc_or_iode = eph.parse(bcast_data)
-        if iodc_or_iode < 0 then
-          begin
-            sn.update_iono_utc(
-                GPS::Ionospheric_UTC_Parameters::parse(bcast_data))
-            [:alpha, :beta].each{|k|
-              $stderr.puts "Iono #{k}: #{sn.iono_utc.send(k)}"
-            } if false
-          rescue
-          end
-          next
-        end
-        if t_meas and eph.consistent? then
-          eph.WN = ((t_meas.week / 1024).to_i * 1024) + (eph.WN % 1024)
-          sn.register_ephemeris(prn, eph)
-          eph.invalidate
-        end
-      when :GLONASS
-        next unless eph = eph_glonass_list[prn]
-        leap_sec = @solver.gps_space_node.is_valid_utc ? 
-            @solver.gps_space_node.iono_utc.delta_t_LS :
-            GPS::Time::guess_leap_seconds(t_meas)
-        next unless eph.parse(bcast_data[0..3], leap_sec)
-        eph.freq_ch = opt[:freq_ch] || 0
-        @solver.glonass_space_node.register_ephemeris(prn, eph)
-        eph.invalidate
-=======
+    opt = options[0] || {}
     case sys
     when :GPS
       return unless eph = @eph_list[prn]
@@ -459,13 +422,21 @@
         rescue
         end
         return
->>>>>>> 503dc196
       end
       if t_meas and eph.consistent? then
         eph.WN = ((t_meas.week / 1024).to_i * 1024) + (eph.WN % 1024)
         sn.register_ephemeris(prn, eph)
         eph.invalidate
       end
+    when :GLONASS
+      return unless eph = @eph_glonass_list[prn]
+      leap_sec = @solver.gps_space_node.is_valid_utc ? 
+          @solver.gps_space_node.iono_utc.delta_t_LS :
+          GPS::Time::guess_leap_seconds(t_meas)
+      return unless eph.parse(bcast_data[0..3], leap_sec)
+      eph.freq_ch = opt[:freq_ch] || 0
+      @solver.glonass_space_node.register_ephemeris(prn, eph)
+      eph.invalidate
     end
   end
   make_critical :register_ephemeris
