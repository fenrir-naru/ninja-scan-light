--- conflicted
+++ resolved
@@ -159,12 +159,8 @@
       :skip_exclusion => true, # default is to skip fault exclusion calculation
     }
     @debug = {}
-<<<<<<< HEAD
+    @semaphore = Mutex::new
     solver_opts = [:gps_options, :sbas_options].collect{|target|
-=======
-    @semaphore = Mutex::new
-    solver_opts = [:gps_options].collect{|target|
->>>>>>> 503dc196
       @solver.send(target)
     }
     solver_opts.each{|opt|
@@ -418,24 +414,21 @@
           } if false
         rescue
         end
-<<<<<<< HEAD
-      when :SBAS
-        case @solver.sbas_space_node.decode_message(bcast_data[0..7], prn, t_meas)
-        when 26
-          ['', "IGP broadcasted by PRN#{prn} @ #{Time::utc(*t_meas.c_tm)}",
-              @solver.sbas_space_node.ionospheric_grid_points(prn)].each{|str|
-            $stderr.puts str
-          } if @debug[:SBAS_IGP]
-        end if t_meas
-=======
         return
->>>>>>> 503dc196
       end
       if t_meas and eph.consistent? then
         eph.WN = ((t_meas.week / 1024).to_i * 1024) + (eph.WN % 1024)
         sn.register_ephemeris(prn, eph)
         eph.invalidate
       end
+    when :SBAS
+      case @solver.sbas_space_node.decode_message(bcast_data[0..7], prn, t_meas)
+      when 26
+        ['', "IGP broadcasted by PRN#{prn} @ #{Time::utc(*t_meas.c_tm)}",
+            @solver.sbas_space_node.ionospheric_grid_points(prn)].each{|str|
+          $stderr.puts str
+        } if @debug[:SBAS_IGP]
+      end if t_meas
     end
   end
   make_critical :register_ephemeris
